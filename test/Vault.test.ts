--- conflicted
+++ resolved
@@ -8,11 +8,7 @@
 chai.use(solidity);
 
 import { import_artifacts, ArtifactImports } from "./utilities/artifact_importer";
-<<<<<<< HEAD
 import { Vault, Weth9, Registry, Solace, ClaimsEscrow, PolicyManager, RiskManager, MockProduct } from "../typechain";
-=======
-import { Vault, Weth9, Registry, Solace, ClaimsEscrow, PolicyManager } from "../typechain";
->>>>>>> 93746f82
 
 describe("Vault", function () {
     let artifacts: ArtifactImports;
@@ -36,12 +32,9 @@
     const newMinCapitalRequirement = BN.from("10");
     const deadline = constants.MaxUint256;
 
-<<<<<<< HEAD
     const cooldownMin = BN.from(604800);  // 7 days
     const cooldownMax = BN.from(3024000); // 35 days
 
-=======
->>>>>>> 93746f82
     before(async function () {
       artifacts = await import_artifacts();
     })
@@ -49,23 +42,18 @@
     beforeEach(async function () {
       weth = (await deployContract(owner,artifacts.WETH)) as Weth9;
       solace = (await deployContract(owner,artifacts.SOLACE,[newOwner.address])) as Solace;
-      registry = (await deployContract(owner,artifacts.Registry,[owner.address])) as Registry;
+      let registryContract = await ethers.getContractFactory("Registry");
+      registry = (await upgrades.deployProxy(registryContract, [owner.address], { kind: "uups" })) as Registry;
       vault = (await deployContract(owner,artifacts.Vault,[owner.address,registry.address,weth.address])) as Vault;
       claimsEscrow = (await deployContract(owner,artifacts.ClaimsEscrow,[owner.address,registry.address])) as ClaimsEscrow;
       policyManager = (await deployContract(owner,artifacts.PolicyManager,[owner.address])) as PolicyManager;
-<<<<<<< HEAD
       riskManager = (await deployContract(owner, artifacts.RiskManager, [owner.address, registry.address])) as RiskManager;
       mockProduct = (await deployContract(owner,artifacts.MockProduct,[owner.address,policyManager.address,registry.address,ZERO_ADDRESS,0,100000000000,1,16777215])) as MockProduct;
-=======
->>>>>>> 93746f82
 
       await registry.setVault(vault.address);
       await registry.setClaimsEscrow(claimsEscrow.address);
       await registry.setPolicyManager(policyManager.address);
-<<<<<<< HEAD
       await registry.setRiskManager(riskManager.address);
-=======
->>>>>>> 93746f82
       await policyManager.addProduct(mockProduct.address);
     });
 
@@ -79,11 +67,7 @@
       });
       it("should initialize DOMAIN_SEPARATOR correctly", async () => {
         expect(await vault.DOMAIN_SEPARATOR()).to.equal(getDomainSeparator(tokenName, vault.address, chainId));
-<<<<<<< HEAD
-      });
-=======
-      })
->>>>>>> 93746f82
+      });
     });
 
     describe("setGovernance", function () {
@@ -102,20 +86,6 @@
         await vault.connect(owner).setGovernance(newOwner.address);
         await expect(vault.connect(depositor1).acceptGovernance()).to.be.revertedWith("!governance");
       });
-<<<<<<< HEAD
-=======
-    });
-
-    describe("setMinCapitalRequirement", function () {
-      it("should revert if not called by governance", async function () {
-        await expect(vault.connect(depositor1).setMinCapitalRequirement(newMinCapitalRequirement)).to.be.revertedWith("!governance");
-      });
-      it("should successfully set the new lockedProfitDegation", async function () {
-        await vault.connect(owner).setMinCapitalRequirement(newMinCapitalRequirement);
-        const callMCR = await vault.minCapitalRequirement();
-        expect(callMCR).to.equal(newMinCapitalRequirement);
-      });
->>>>>>> 93746f82
     });
 
     describe("setEmergencyShutdown", function () {
@@ -123,22 +93,16 @@
         await expect(vault.connect(depositor1).setEmergencyShutdown(true)).to.be.revertedWith("!governance");
       });
       it("should successfully toggle emergency shutdown state in Vault", async function () {
-<<<<<<< HEAD
         let callShutdownState = await vault.emergencyShutdown();
         expect(callShutdownState).to.be.false;
         await vault.connect(owner).setEmergencyShutdown(true);
         callShutdownState = await vault.emergencyShutdown();
-=======
-        await vault.connect(owner).setEmergencyShutdown(true);
-        let callShutdownState = await vault.emergencyShutdown();
->>>>>>> 93746f82
         expect(callShutdownState).to.be.true;
         await vault.connect(owner).setEmergencyShutdown(false);
         callShutdownState = await vault.emergencyShutdown();
         expect(callShutdownState).to.be.false;
       });
     });
-<<<<<<< HEAD
 
     describe("setCooldownWindow", function () {
       it("should return correct initial values", async function () {
@@ -157,52 +121,33 @@
         expect(await vault.cooldownMax()).to.equal(4);
       });
     })
-=======
->>>>>>> 93746f82
 
     describe("maxRedeemableShares", function () {
       it("should return the correct maxRedeemableShares - user can withdraw entire CP token balance", async function () {
         // set the MCR to be 10
         let newMCR = BN.from("10");
-<<<<<<< HEAD
         await mockProduct.setPositionValue(newMCR);
         await mockProduct.connect(depositor1)._buyPolicy(depositor1.address, ZERO_ADDRESS, 10000, 100);
         expect(await riskManager.minCapitalRequirement()).to.equal(newMCR);
         // bring Vault assets to 20
         await vault.connect(depositor1).deposit({ value: testDepositAmount});
         await vault.connect(depositor2).deposit({ value: testDepositAmount.mul(10)});
-=======
-        await vault.connect(owner).setMinCapitalRequirement(newMCR);
-
-        // bring Vault assets to 20
-        await vault.connect(depositor1).deposit({ value: testDepositAmount});
-        await vault.connect(depositor2).deposit({ value: testDepositAmount.mul(10)});
-
->>>>>>> 93746f82
         // CP should be able to withdraw their full 10 shares
         const callBalance = await vault.balanceOf(depositor1.address);
         expect(await vault.maxRedeemableShares(depositor1.address)).to.equal(callBalance);
       });
       it("should return the correct maxRedeemableShares - user can withdraw up to a portion of their CP token balance", async function () {
         let newMCR = BN.from("2");
-<<<<<<< HEAD
         await mockProduct.setPositionValue(newMCR);
         await mockProduct.connect(depositor1)._buyPolicy(depositor1.address, ZERO_ADDRESS, 10000, 100);
         expect(await riskManager.minCapitalRequirement()).to.equal(newMCR);
-=======
-        await vault.connect(owner).setMinCapitalRequirement(newMCR);
->>>>>>> 93746f82
         await vault.connect(depositor1).deposit({ value: testDepositAmount});
         const callBalance = await vault.balanceOf(depositor1.address);
         expect(await vault.maxRedeemableShares(depositor1.address)).to.equal(callBalance.sub(newMCR));
       });
       it("should initially return zero", async function () {
         expect(await vault.maxRedeemableShares(depositor1.address)).to.equal(0);
-<<<<<<< HEAD
-      });
-=======
-      })
->>>>>>> 93746f82
+      });
     });
 
     describe("deposit", function () {
@@ -215,7 +160,6 @@
         expect(await vault.balanceOf(depositor1.address)).to.equal(testDepositAmount);
       });
       it("should mint WETH to the Vault", async function () {
-<<<<<<< HEAD
         await vault.connect(depositor1).deposit({ value: testDepositAmount});
         expect(await weth.balanceOf(vault.address)).to.equal(testDepositAmount);
       });
@@ -419,124 +363,6 @@
       });
     });
 
-=======
-          await vault.connect(depositor1).deposit({ value: testDepositAmount});
-          expect(await weth.balanceOf(vault.address)).to.equal(testDepositAmount);
-      });
-      it("should mint the second depositor CP tokens according to existing pool amount", async function () {
-          await vault.connect(depositor1).deposit({ value: testDepositAmount});
-          expect(await vault.balanceOf(depositor1.address)).to.equal(testDepositAmount);
-
-          const callTotalAssets = await vault.totalAssets();
-          const callTotalSupply = await vault.totalSupply();
-
-          await vault.connect(depositor2).deposit({ value: testDepositAmount});
-          expect(await vault.balanceOf(depositor2.address)).to.equal(testDepositAmount.mul(callTotalSupply).div(callTotalAssets));
-
-          expect(await weth.balanceOf(vault.address)).to.equal(testDepositAmount.mul(2));
-      });
-      it("should emit Transfer event as CP tokens are minted", async function () {
-          await expect(await vault.connect(depositor1).deposit({ value: testDepositAmount})).to.emit(vault, "Transfer").withArgs(ZERO_ADDRESS, depositor1.address, testDepositAmount);
-      });
-      it("should emit DepositMade event after function logic is successful", async function () {
-          await expect(await vault.connect(depositor1).deposit({ value: testDepositAmount})).to.emit(vault, "DepositMade").withArgs(depositor1.address, testDepositAmount, testDepositAmount);
-      });
-      it("should deposit via receive()", async function () {
-          await depositor1.sendTransaction({
-            to: vault.address,
-            value: testDepositAmount,
-            data: "0x"
-          });
-          expect(await vault.balanceOf(depositor1.address)).to.equal(testDepositAmount);
-      });
-      it("should deposit via fallback()", async function () {
-          await depositor1.sendTransaction({
-            to: vault.address,
-            value: testDepositAmount,
-            data: "0xabcd"
-          });
-          expect(await vault.balanceOf(depositor1.address)).to.equal(testDepositAmount);
-      });
-      it("should hold if receive() sent by weth", async function () {
-          let mockVault = (await deployContract(
-              owner,
-              artifacts.Vault,
-              [owner.address, registry.address, depositor1.address]
-          )) as Vault;
-          await depositor1.sendTransaction({
-            to: mockVault.address,
-            value: testDepositAmount,
-            data: "0x"
-          });
-          expect(await mockVault.balanceOf(depositor1.address)).to.equal(0);
-      });
-      it("should hold if fallback() sent by weth", async function () {
-          let mockVault = (await deployContract(
-              owner,
-              artifacts.Vault,
-              [owner.address, registry.address, depositor1.address]
-          )) as Vault;
-          await depositor1.sendTransaction({
-            to: mockVault.address,
-            value: testDepositAmount,
-            data: "0xabcd"
-          });
-          expect(await mockVault.balanceOf(depositor1.address)).to.equal(0);
-      });
-    });
-
-    describe("withdraw", function () {
-        beforeEach("deposit", async function () {
-            await vault.connect(depositor1).deposit({ value: testDepositAmount });
-        });
-        it("should revert if withdrawer tries to redeem more shares than they own", async function () {
-            let cpBalance = await vault.balanceOf(depositor1.address);
-            await expect(vault.connect(depositor1).withdraw(cpBalance.add(1))).to.be.revertedWith("cannot redeem more shares than you own");
-        });
-        it("should revert if withdrawal brings Vault's totalAssets below the minimum capital requirement", async function () {
-            let cpBalance = await vault.balanceOf(depositor1.address);
-            let newMCR = cpBalance.toString();
-            await vault.connect(owner).setMinCapitalRequirement(newMCR);
-            await expect(vault.connect(depositor1).withdraw(cpBalance)).to.be.revertedWith("withdrawal brings Vault assets below MCR");
-        });
-        it("should withdraw 0/0", async function () {
-            await expect(await vault.connect(depositor1).withdraw(0)).to.emit(vault, "WithdrawalMade").withArgs(depositor1.address, 0);
-        });
-        context("when there is enough WETH in the Vault", function () {
-            it("should alter WETH balance of Vault contract by amountNeeded", async function () {
-                let cpBalance = await vault.balanceOf(depositor1.address);
-                await expect(() => vault.connect(depositor1).withdraw(cpBalance)).to.changeTokenBalance(weth, vault, testDepositAmount.mul(-1));
-            });
-            it("should only use WETH from Vault if Vault balance is sufficient", async function () {
-                let cpBalance = await vault.balanceOf(depositor1.address);
-
-                await expect(() => vault.connect(depositor1).withdraw(cpBalance)).to.changeEtherBalance(depositor1, testDepositAmount);
-
-                expect(await vault.balanceOf(depositor1.address)).to.equal(0);
-                expect(await weth.balanceOf(vault.address)).to.equal(0);
-            });
-            it("should emit WithdrawalMade event after function logic is successful", async function () {
-                let cpBalance = await vault.balanceOf(depositor1.address);
-                let vaultDepositorSigner = vault.connect(depositor1);
-                await expect(await vaultDepositorSigner.withdraw(cpBalance)).to.emit(vault, "WithdrawalMade").withArgs(depositor1.address, testDepositAmount);
-            });
-        });
-        context("when there is not enough WETH in the Vault", function () {
-            it("should withdraw difference from Investment contract, burn user's vault shares and transfer ETH back to user", async function () {
-                let cpBalance = await vault.balanceOf(depositor1.address);
-                let vaultDepositorSigner = vault.connect(depositor1);
-                await expect(() => vaultDepositorSigner.withdraw(cpBalance)).to.changeEtherBalance(depositor1, testDepositAmount);
-                expect(await vault.balanceOf(depositor1.address)).to.equal(0);
-            });
-            it("should emit WithdrawalMade event after function logic is successful", async function () {
-                let cpBalance = await vault.balanceOf(depositor1.address);
-                let vaultDepositorSigner = vault.connect(depositor1);
-                await expect(await vaultDepositorSigner.withdraw(cpBalance)).to.emit(vault, "WithdrawalMade").withArgs(depositor1.address, testDepositAmount);
-            });
-        });
-    });
-
->>>>>>> 93746f82
     describe("requestEth", function () {
       it("should revert if not called by claims escrow", async function () {
         await expect(vault.requestEth(0)).to.be.revertedWith("!escrow");
