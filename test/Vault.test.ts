import chai from "chai";
import { ethers, waffle } from "hardhat";
import VaultArtifact from "../artifacts/contracts/Vault.sol/Vault.json"
import MasterArtifact from "../artifacts/contracts/Master.sol/Master.json";
import SolaceArtifact from "../artifacts/contracts/SOLACE.sol/SOLACE.json";
import StrategyArtifact from "../artifacts/contracts/mocks/MockStrategy.sol/MockStrategy.json"
import WETHArtifact from "../artifacts/contracts/mocks/MockWETH.sol/MockWETH.json"
import RegistryArtifact from "../artifacts/contracts/Registry.sol/Registry.json";
import ClaimsAdjustorArtifact from "../artifacts/contracts/ClaimsAdjustor.sol/ClaimsAdjustor.json";
import ClaimsEscrowArtifact from "../artifacts/contracts/ClaimsEscrow.sol/ClaimsEscrow.json";
import { BigNumber as BN, constants } from "ethers";
import { getPermitDigest, sign, getDomainSeparator } from "./utilities/signature";
import { Vault, MockStrategy, MockWeth, Registry, Master, Solace, ClaimsAdjustor, ClaimsEscrow } from "../typechain";
import { SSL_OP_SSLEAY_080_CLIENT_DH_BUG } from "node:constants";

const { expect } = chai;
const { deployContract, solidity } = waffle;
const provider = waffle.provider;

chai.use(solidity);

describe("Vault", function () {
    let vault: Vault;
    let weth: MockWeth;
    let strategy: MockStrategy;
    let unaddedStrategy: MockStrategy;
    let thirdStrategy: MockStrategy;
    let registry: Registry;
    let master: Master;
    let solace: Solace;
    let claimsAdjustor: ClaimsAdjustor;
    let claimsEscrow: ClaimsEscrow;

    const [owner, newOwner, depositor1, depositor2, claimant] = provider.getWallets();
    const tokenName = "Solace CP Token";
    const tokenSymbol = "SCP";
    const testDepositAmount = BN.from("10");
    const testClaimAmount = BN.from("2");
    const ZERO_ADDRESS = "0x0000000000000000000000000000000000000000";
    const chainId = 31337;

    const debtRatio = 1000; // debt ratio is % of MAX_BPS
    const minDebtPerHarvest = 0;
    const maxDebtPerHarvest = BN.from("2");
    const performanceFee = 0;
    const maxLoss = 1; // 0.01% BPS

    const newDegration = 10 ** 15;
    const newMinCapitalRequirement = BN.from("10");
    const deadline = constants.MaxUint256;

    const solacePerBlock: BN = BN.from("100000000000000000000"); // 100 e18

    const newDebtRatio = 2000;
    const newMinDebtPerHarvest = BN.from("2");
    const newMaxDebtPerHarvest = BN.from("5");
    const newPerformanceFee = BN.from("10");

    const MAX_BPS = 10000;

    beforeEach(async () => {
        weth = (await deployContract(
            owner,
            WETHArtifact
        )) as MockWeth;

        solace = (await deployContract(
            owner,
            SolaceArtifact,
            [
              newOwner.address,
            ]
        )) as Solace;

        master = (await deployContract(
            owner,
            MasterArtifact,
            [
                newOwner.address,
                solace.address,
                solacePerBlock
            ]
        )) as Master;

        registry = (await deployContract(
            owner,
            RegistryArtifact,
            [
              owner.address
            ]
        )) as Registry;

        vault = (await deployContract(
            owner,
            VaultArtifact,
            [owner.address, registry.address, weth.address]
        )) as Vault;

        strategy = (await deployContract(
            owner,
            StrategyArtifact,
            [vault.address]
        )) as MockStrategy;

        unaddedStrategy = (await deployContract(
            owner,
            StrategyArtifact,
            [vault.address]
        )) as MockStrategy;

        thirdStrategy = (await deployContract(
            owner,
            StrategyArtifact,
            [vault.address]
        )) as MockStrategy;

        claimsEscrow = (await deployContract(
            owner,
            ClaimsEscrowArtifact,
            [registry.address]
        )) as ClaimsEscrow;

        claimsAdjustor = (await deployContract(
            owner,
            ClaimsAdjustorArtifact,
            [registry.address]
        )) as ClaimsAdjustor;

        await registry.setVault(vault.address);
        await registry.setMaster(master.address);
        await registry.setClaimsAdjustor(claimsAdjustor.address);
        await registry.setClaimsEscrow(claimsEscrow.address);
    });

    describe("deployment", function () {
        it("should set the right token name and symbol", async function () {
            expect(await vault.name()).to.equal(tokenName);
            expect(await vault.symbol()).to.equal(tokenSymbol);
        });
        it("should set the governance address", async function () {
            expect(await vault.governance()).to.equal(owner.address);
        });
        it("should initialize DOMAIN_SEPARATOR correctly", async () => {
            expect(await vault.DOMAIN_SEPARATOR()).to.equal(getDomainSeparator(tokenName, vault.address, chainId));
        })
    });

    describe("setGovernance", function () {
        it("should allow governance to set new governance address", async function () {
            expect(await vault.governance()).to.equal(owner.address);
            await vault.connect(owner).setGovernance(newOwner.address);
            expect(await vault.governance()).to.equal(owner.address);
            expect(await vault.newGovernance()).to.equal(newOwner.address);
            let tx = await vault.connect(newOwner).acceptGovernance();
            await expect(tx).to.emit(vault, "GovernanceTransferred").withArgs(newOwner.address);
            expect(await vault.governance()).to.equal(newOwner.address);
            expect(await vault.newGovernance()).to.equal(ZERO_ADDRESS);
        });
        it("should revert if not called by governance", async function () {
            await expect(vault.connect(depositor1).setGovernance(depositor1.address)).to.be.revertedWith("!governance");
            await vault.connect(owner).setGovernance(newOwner.address);
            await expect(vault.connect(depositor1).acceptGovernance()).to.be.revertedWith("!governance");
        });
    });

    describe("setLockedProfitDegration", function () {
        it("should revert if not called by governance", async function () {
            await expect(vault.connect(depositor1).setLockedProfitDegration(newDegration)).to.be.revertedWith("!governance");
        });
        it("should successfully set the new lockedProfitDegation", async function () {
            await vault.connect(owner).setLockedProfitDegration(newDegration);
            const callLockedProfitDegration = await vault.lockedProfitDegration();
            expect(callLockedProfitDegration).to.equal(newDegration);
        });
    });

    describe("setMinCapitalRequirement", function () {
        it("should revert if not called by governance", async function () {
            await expect(vault.connect(depositor1).setMinCapitalRequirement(newMinCapitalRequirement)).to.be.revertedWith("!governance");
        });
        it("should successfully set the new lockedProfitDegation", async function () {
            await vault.connect(owner).setMinCapitalRequirement(newMinCapitalRequirement);
            const callMCR = await vault.minCapitalRequirement();
            expect(callMCR).to.equal(newMinCapitalRequirement);
        });
    });

    describe("setPerformanceFee", function () {
        it("should revert if not called by governance", async function () {
            const fee = 1000;
            await expect(vault.connect(depositor1).setPerformanceFee(fee)).to.be.revertedWith("!governance");
        });
        it("should revert if new fee exceeds MAX_BPS", async function () {
            const invalidFee = 11000;
            await expect(vault.connect(owner).setPerformanceFee(invalidFee)).to.be.revertedWith("cannot exceed MAX_BPS");
        });
        it("should successfully set the new performanceFee", async function () {
            const fee = 1000;
            await vault.connect(owner).setPerformanceFee(fee);
            expect(await vault.performanceFee()).to.equal(fee);
        });
    });

    describe("setEmergencyShutdown", function () {
        it("should revert if not called by governance", async function () {
            await expect(vault.connect(depositor1).setEmergencyShutdown(true)).to.be.revertedWith("!governance");
        });
        it("should successfully toggle emergency shutdown state in Vault", async function () {
            await vault.connect(owner).setEmergencyShutdown(true);
            let callShutdownState = await vault.emergencyShutdown();
            expect(callShutdownState).to.be.true;
            await vault.connect(owner).setEmergencyShutdown(false);
            callShutdownState = await vault.emergencyShutdown();
            expect(callShutdownState).to.be.false;
        });
    });

    describe("updateStrategyDebtRatio", function () {
        beforeEach("set investment address and make initial deposit", async function () {
            await vault.connect(owner).addStrategy(strategy.address, debtRatio, minDebtPerHarvest, maxDebtPerHarvest, performanceFee);
        });
        it("should revert if not called by governance", async function () {
            await expect(vault.connect(depositor1).updateStrategyDebtRatio(strategy.address, newDebtRatio)).to.be.revertedWith("!governance");
        });
        it("should revert if not an active strategy address", async function () {
            await expect(vault.connect(owner).updateStrategyDebtRatio(unaddedStrategy.address, newDebtRatio)).to.be.revertedWith("must be a current strategy");
        });
        it("should update debtRatio for specified strategy", async function () {
            await vault.connect(owner).updateStrategyDebtRatio(strategy.address, newDebtRatio);
            expect((await vault.strategies(strategy.address)).debtRatio).to.equal(newDebtRatio);
        });
        it("should emit StrategyUpdateDebtRatio event with correct params", async function () {
            expect(await vault.connect(owner).updateStrategyDebtRatio(strategy.address, newDebtRatio)).to.emit(vault, "StrategyUpdateDebtRatio").withArgs(strategy.address, newDebtRatio);
        });
        it("should revert if debt ratio is too high", async function () {
            await expect(vault.connect(owner).updateStrategyDebtRatio(strategy.address, 10001)).to.be.revertedWith("Vault debt ratio cannot exceed MAX_BPS");
        })
    });

    describe("updateStrategyMinDebtPerHarvest", function () {
        beforeEach("set investment address and make initial deposit", async function () {
            await vault.connect(owner).addStrategy(strategy.address, debtRatio, minDebtPerHarvest, maxDebtPerHarvest, performanceFee);
        });
        it("should revert if not called by governance", async function () {
            await expect(vault.connect(depositor1).updateStrategyMinDebtPerHarvest(strategy.address, newMinDebtPerHarvest)).to.be.revertedWith("!governance");
        });
        it("should revert if not an active strategy address", async function () {
            await expect(vault.connect(owner).updateStrategyMinDebtPerHarvest(unaddedStrategy.address, newMinDebtPerHarvest)).to.be.revertedWith("must be a current strategy");
        });
        it("should revert if input newMinDebtPerHarvest exceeds current maxDebtPerHarvest", async function () {
            const invalidMinDebtPerHarvest = BN.from("6");
            await expect(vault.connect(owner).updateStrategyMinDebtPerHarvest(strategy.address, invalidMinDebtPerHarvest)).to.be.revertedWith("cannot exceed Strategy maxDebtPerHarvest");
        });
        it("should update minDebtPerHarvest for specified strategy", async function () {
            await vault.connect(owner).updateStrategyMinDebtPerHarvest(strategy.address, newMinDebtPerHarvest);
            expect((await vault.strategies(strategy.address)).minDebtPerHarvest).to.equal(newMinDebtPerHarvest);
        });
        it("should emit StrategyUpdateDebtRatio event with correct params", async function () {
            expect(await vault.connect(owner).updateStrategyMinDebtPerHarvest(strategy.address, newMinDebtPerHarvest)).to.emit(vault, "StrategyUpdateMinDebtPerHarvest").withArgs(strategy.address, newMinDebtPerHarvest);
        });
    });

    describe("updateStrategyMaxDebtPerHarvest", function () {
        beforeEach("set investment address and make initial deposit", async function () {
            await vault.connect(owner).addStrategy(strategy.address, debtRatio, minDebtPerHarvest, maxDebtPerHarvest, performanceFee);
        });
        it("should revert if not called by governance", async function () {
            await expect(vault.connect(depositor1).updateStrategyMaxDebtPerHarvest(strategy.address, newMaxDebtPerHarvest)).to.be.revertedWith("!governance");
        });
        it("should revert if not an active strategy address", async function () {
            await expect(vault.connect(owner).updateStrategyMaxDebtPerHarvest(unaddedStrategy.address, newMaxDebtPerHarvest)).to.be.revertedWith("must be a current strategy");
        });
        it("should revert if input newMaxDebtPerHarvest is below current minDebtPerHarvest", async function () {
            await vault.connect(owner).updateStrategyMinDebtPerHarvest(strategy.address, newMinDebtPerHarvest);
            const invalidMaxDebtPerHarvest = BN.from("1");
            await expect(vault.connect(owner).updateStrategyMaxDebtPerHarvest(strategy.address, invalidMaxDebtPerHarvest)).to.be.revertedWith("cannot be lower than Strategy minDebtPerHarvest");
        });
        it("should update maxDebtPerHarvest for specified strategy", async function () {
            await vault.connect(owner).updateStrategyMaxDebtPerHarvest(strategy.address, newMaxDebtPerHarvest);
            expect((await vault.strategies(strategy.address)).maxDebtPerHarvest).to.equal(newMaxDebtPerHarvest);
        });
        it("should emit StrategyUpdateDebtRatio event with correct params", async function () {
            expect(await vault.connect(owner).updateStrategyMaxDebtPerHarvest(strategy.address, newMaxDebtPerHarvest)).to.emit(vault, "StrategyUpdateMaxDebtPerHarvest").withArgs(strategy.address, newMaxDebtPerHarvest);
        });
    });

    describe("updateStrategyPerformanceFee", function () {
        beforeEach("set investment address and make initial deposit", async function () {
            await vault.connect(owner).addStrategy(strategy.address, debtRatio, minDebtPerHarvest, maxDebtPerHarvest, performanceFee);
        });
        it("should revert if not called by governance", async function () {
            await expect(vault.connect(depositor1).updateStrategyPerformanceFee(strategy.address, newPerformanceFee)).to.be.revertedWith("!governance");
        });
        it("should revert if not an active strategy address", async function () {
            await expect(vault.connect(owner).updateStrategyPerformanceFee(unaddedStrategy.address, newPerformanceFee)).to.be.revertedWith("must be a current strategy");
        });
        it("should revert newPerformanceFee exceeds MAX_BPS - vault performanceFee", async function () {
            // set to 90% of MAX_BPS
            const vaultPerformanceFee = 9000;
            await vault.connect(owner).setPerformanceFee(vaultPerformanceFee);
            // ... then exceed that for invalid performance fee
            const invalidPerformanceFee = 2000;
            await expect(vault.connect(owner).updateStrategyPerformanceFee(strategy.address, invalidPerformanceFee)).to.be.revertedWith("cannot exceed MAX_BPS after Vault performanceFee is deducted");
        });
        it("should update performanceFee for specified strategy", async function () {
            await vault.connect(owner).updateStrategyPerformanceFee(strategy.address, newPerformanceFee);
            expect((await vault.strategies(strategy.address)).performanceFee).to.equal(newPerformanceFee);
        });
        it("should emit StrategyUpdateDebtRatio event with correct params", async function () {
            expect(await vault.connect(owner).updateStrategyPerformanceFee(strategy.address, newPerformanceFee)).to.emit(vault, "StrategyUpdatePerformanceFee").withArgs(strategy.address, newPerformanceFee);
        });
    });

    describe("addStrategy", function () {
        it("should allow governance to approve a new strategy", async function () {
            await vault.connect(owner).addStrategy(strategy.address, debtRatio, minDebtPerHarvest, maxDebtPerHarvest, performanceFee);
            expect((await vault.strategies(strategy.address)).debtRatio).to.equal(debtRatio);
            expect((await vault.strategies(strategy.address)).minDebtPerHarvest).to.equal(minDebtPerHarvest);
            expect((await vault.strategies(strategy.address)).maxDebtPerHarvest).to.equal(maxDebtPerHarvest);
            expect((await vault.strategies(strategy.address)).performanceFee).to.equal(performanceFee);
        });
        it("should revert if not called by governance", async function () {
            await expect(vault.connect(depositor1).addStrategy(strategy.address, debtRatio, minDebtPerHarvest, maxDebtPerHarvest, performanceFee)).to.be.revertedWith("!governance");
        });
        it("should revert if vault is in emergency shutdown", async function () {
            await vault.connect(owner).setEmergencyShutdown(true);
            await expect(vault.connect(owner).addStrategy(strategy.address, debtRatio, minDebtPerHarvest, maxDebtPerHarvest, performanceFee)).to.be.revertedWith("vault is in emergency shutdown");
        });
        it("should update the Vault's debtRatio by the new strategy's debtRatio", async function () {
            let vaultDebtRatioBefore = await vault.debtRatio();
            expect(vaultDebtRatioBefore).to.equal(0);
            await vault.connect(owner).addStrategy(strategy.address, debtRatio, minDebtPerHarvest, maxDebtPerHarvest, performanceFee);
            let vaultDebtRatioAfter = await vault.debtRatio();
            expect(vaultDebtRatioAfter.sub(vaultDebtRatioBefore)).to.equal(debtRatio);

            await vault.connect(owner).addStrategy(unaddedStrategy.address, debtRatio, minDebtPerHarvest, maxDebtPerHarvest, performanceFee);
            vaultDebtRatioAfter = await vault.debtRatio();
            expect(vaultDebtRatioAfter).to.equal(debtRatio * 2);
        });
        it("should revert if not a strategy", async function () {
          await expect(vault.connect(owner).addStrategy(ZERO_ADDRESS, debtRatio, minDebtPerHarvest, maxDebtPerHarvest, performanceFee)).to.be.revertedWith("strategy cannot be set to zero address");
        });
        it("should revert if debt ratio over max bps", async function () {
          await expect(vault.connect(owner).addStrategy(strategy.address, 10001, minDebtPerHarvest, maxDebtPerHarvest, performanceFee)).to.be.revertedWith("debtRatio exceeds MAX BPS");
        });
        it("should revert if invalid performance fee", async function () {
          await expect(vault.connect(owner).addStrategy(strategy.address, debtRatio, minDebtPerHarvest, maxDebtPerHarvest, 10001)).to.be.revertedWith("invalid performance fee");
        });
        it("should revert if invalid mix/max debt per harvest", async function () {
          await expect(vault.connect(owner).addStrategy(strategy.address, debtRatio, maxDebtPerHarvest, minDebtPerHarvest, performanceFee)).to.be.revertedWith("minDebtPerHarvest exceeds maxDebtPerHarvest");
        });
    });

    describe("maxRedeemableShares", function () {
        it("should return the correct maxRedeemableShares - user can withdraw entire CP token balance", async function () {
            // set the MCR to be 10
            let newMCR = BN.from("10");
            await vault.connect(owner).setMinCapitalRequirement(newMCR);

            // bring Vault assets to 20
            await vault.connect(depositor1).deposit({ value: testDepositAmount});
            await vault.connect(depositor2).deposit({ value: testDepositAmount.mul(10)});

            // CP should be able to withdraw their full 10 shares
            const callBalance = await vault.balanceOf(depositor1.address);
            expect(await vault.maxRedeemableShares(depositor1.address)).to.equal(callBalance);
        });
        it("should return the correct maxRedeemableShares - user can withdraw up to a portion of their CP token balance", async function () {
            let newMCR = BN.from("2");
            await vault.connect(owner).setMinCapitalRequirement(newMCR);
            await vault.connect(depositor1).deposit({ value: testDepositAmount});
            const callBalance = await vault.balanceOf(depositor1.address);
            expect(await vault.maxRedeemableShares(depositor1.address)).to.equal(callBalance.sub(newMCR));
        });
        it("should initially return zero", async function () {
            expect(await vault.maxRedeemableShares(depositor1.address)).to.equal(0);
        })
    });

    describe("revokeStrategy", function () {
        it("should revert if not called by governance or active strategy", async function () {
            await expect(vault.connect(depositor1).revokeStrategy(strategy.address)).to.be.revertedWith("must be called by governance or strategy to be revoked");
        });
        it("should allow governance to revoke a strategy", async function () {
            await vault.connect(owner).revokeStrategy(strategy.address);
        });
    });

    describe("withdrawal queue management", function () {
        beforeEach("set investment address and make initial deposit", async function () {
            await vault.connect(owner).addStrategy(strategy.address, debtRatio, minDebtPerHarvest, maxDebtPerHarvest, performanceFee);
        });
        describe("setWithdrawalQueue", function () {
            it("should revert if not called by governance", async function () {
                await expect(vault.connect(depositor1).setWithdrawalQueue([strategy.address, unaddedStrategy.address])).to.be.revertedWith("!governance");
            });
            it("should allow governance to set a new withdrawal queue", async function () {
                await vault.connect(owner).addStrategy(unaddedStrategy.address, debtRatio, minDebtPerHarvest, maxDebtPerHarvest, performanceFee);
                expect(await vault.withdrawalQueue(0)).to.equal(strategy.address);
                expect(await vault.withdrawalQueue(1)).to.equal(unaddedStrategy.address);
                await vault.connect(owner).setWithdrawalQueue([unaddedStrategy.address, strategy.address]);
                expect(await vault.withdrawalQueue(0)).to.equal(unaddedStrategy.address);
                expect(await vault.withdrawalQueue(1)).to.equal(strategy.address);
            });
            it("should revert if set to invalid queue", async function () {
                await vault.connect(owner).addStrategy(unaddedStrategy.address, debtRatio, minDebtPerHarvest, maxDebtPerHarvest, performanceFee);
                expect(await vault.withdrawalQueue(0)).to.equal(strategy.address);
                expect(await vault.withdrawalQueue(1)).to.equal(unaddedStrategy.address);
                await expect(vault.connect(owner).setWithdrawalQueue([unaddedStrategy.address, ZERO_ADDRESS, strategy.address])).to.be.revertedWith("must be a current strategy");
            })
        });
        describe("addStrategyToQueue", function () {
            it("should revert if not called by governance", async function () {
                await expect(vault.connect(depositor1).addStrategyToQueue(strategy.address)).to.be.revertedWith("!governance");
            });
            it("should revert if not an active strategy address", async function () {
                await expect(vault.connect(owner).addStrategyToQueue(unaddedStrategy.address)).to.be.revertedWith("must be a current strategy");
            });
            it("should revert if strategy is already in the queue", async function () {
                await expect(vault.connect(owner).addStrategyToQueue(strategy.address)).to.be.revertedWith("strategy already in queue");
            });
            it("should emit StrategyAddedToQueue event after function logic is successful", async function () {
                await vault.connect(owner).addStrategy(unaddedStrategy.address, debtRatio, minDebtPerHarvest, maxDebtPerHarvest, performanceFee);
                await vault.connect(owner).removeStrategyFromQueue(unaddedStrategy.address);
<<<<<<< HEAD
                await expect(await vault.connect(owner).addStrategyToQueue(unaddedStrategy.address)).to.emit(vault, "StrategyAddedToQueue").withArgs(unaddedStrategy.address);
=======
                await expect(await vault.connect(owner).addStrategyToQueue(unaddedStrategy.address)).to.emit(vault, 'StrategyAddedToQueue').withArgs(unaddedStrategy.address);
>>>>>>> 93f6fae8
            });
        });
        describe("removeStrategyFromQueue", function () {
            it("should revert if not called by governance", async function () {
                await expect(vault.connect(depositor1).removeStrategyFromQueue(strategy.address)).to.be.revertedWith("!governance");
            });
            it("should revert if not an active strategy address", async function () {
                await expect(vault.connect(owner).removeStrategyFromQueue(unaddedStrategy.address)).to.be.revertedWith("must be a current strategy");
            });
<<<<<<< HEAD
            it("should emit StrategyRemovedFromQueue event after function logic is successful", async function () {
                await expect(await vault.connect(owner).removeStrategyFromQueue(strategy.address)).to.emit(vault, "StrategyRemovedFromQueue").withArgs(strategy.address);
            });
            it("should revert if not in queue", async function () {
                await vault.connect(owner).removeStrategyFromQueue(strategy.address);
                await expect(vault.connect(owner).removeStrategyFromQueue(strategy.address)).to.be.revertedWith("strategy not in queue");
=======
            it('should emit StrategyRemovedFromQueue event after function logic is successful', async function () {
                await expect(await vault.connect(owner).removeStrategyFromQueue(strategy.address)).to.emit(vault, 'StrategyRemovedFromQueue').withArgs(strategy.address);
>>>>>>> 93f6fae8
            });
        });
    });

    describe("report", function () {
        let depositAmount : number;
        let mockProfit : number;
        let mockLoss : number;
<<<<<<< HEAD
        beforeEach("set investment address and make initial deposit", async function () {
=======
        beforeEach('set investment address and make initial deposit', async function () {
>>>>>>> 93f6fae8
            depositAmount = 500;
            mockProfit = 20;
            mockLoss = 10;
        });
        it("should revert if not called by strategy", async function () {
            await expect(vault.connect(depositor1).report(100, 10, 20 )).to.be.revertedWith("must be called by an active strategy");
            await expect(vault.connect(owner).report(100, 10, 20)).to.be.revertedWith("must be called by an active strategy");
        });
        it("should emit StrategyReported event", async function () {
            // Set strategy address and make initial deposit
            await vault.connect(owner).addStrategy(strategy.address, debtRatio, minDebtPerHarvest, maxDebtPerHarvest, performanceFee);
            await strategy.connect(owner).setVault(vault.address);
            await vault.connect(depositor1).deposit({ value: testDepositAmount});
            // report() is called indirectly by governance through startegy.harvest()
            expect(await strategy.connect(owner).harvest()).to.emit(vault, "StrategyReported").withArgs(
                strategy.address,
                0, // gain
                0, // loss
                0, // debtPaid
                0, // totalGain
                0, // totalLoss
                testDepositAmount.div(MAX_BPS / debtRatio), // totalDebt
                testDepositAmount.div(MAX_BPS / debtRatio), // debtAdded
                debtRatio // debtRatio
            );
        });
        it("should correctly account for losses reported by strategy", async function () {
<<<<<<< HEAD
            let maxDebt = BN.from("100");
            // Set strategy address and make initial deposit
            await vault.connect(owner).addStrategy(
                strategy.address,
                debtRatio,
                0, // minDebtPerHarvest
                maxDebt, // maxDebtPerHarvest
=======
            let maxDebt = BN.from('100');
            // Set strategy address and make initial deposit
            await vault.connect(owner).addStrategy(
                strategy.address, 
                debtRatio, 
                0, // minDebtPerHarvest
                maxDebt, // maxDebtPerHarvest 
>>>>>>> 93f6fae8
                performanceFee
            );
            await strategy.connect(owner).setVault(vault.address);

            await vault.connect(depositor1).deposit({ value: depositAmount });

            // seed debt in the strategy
            await strategy.connect(owner).harvest();

            // some funds should have been reallocated to the strategy (up to the `creditAvailable` determined by the strategy's debtRatio)
            expect(
                await weth.balanceOf(strategy.address))
                .to
                .equal(
                    maxDebt.gt(depositAmount / (MAX_BPS / debtRatio)) ? depositAmount / (MAX_BPS / debtRatio) : maxDebt
                );
<<<<<<< HEAD

=======
            
>>>>>>> 93f6fae8
            // take some funds from Strategy to simulate losses
            await strategy._takeFunds(mockLoss);

            // report losses through the vault through `strategy.harvest()`
            await strategy.connect(owner).harvest();

            expect((await vault.strategies(strategy.address)).totalLoss).to.equal(mockLoss);
        });
        it("should correctly account for gains reported by strategy", async function () {
            // Set strategy address and make initial deposit
            await vault.connect(owner).addStrategy(
<<<<<<< HEAD
                strategy.address,
                debtRatio,
                0, // minDebtPerHarvest
                100, // maxDebtPerHarvest
=======
                strategy.address, 
                debtRatio, 
                0, // minDebtPerHarvest
                100, // maxDebtPerHarvest 
>>>>>>> 93f6fae8
                performanceFee
            );
            await strategy.connect(owner).setVault(vault.address);

            await vault.connect(depositor1).deposit({ value: depositAmount });

            // seed debt in the strategy
            await strategy.connect(owner).harvest();
            expect((await vault.strategies(strategy.address)).totalDebt).to.equal(depositAmount / (MAX_BPS / debtRatio));
<<<<<<< HEAD

=======
            
>>>>>>> 93f6fae8
            // simulate profits
            await weth.connect(owner).deposit({ value: mockProfit });
            await weth.connect(owner).transfer(strategy.address, mockProfit);

            // report profits through the vault through `strategy.harvest()`
            await strategy.connect(owner).harvest();

            // should update the strategy's totalGain
            expect((await vault.strategies(strategy.address)).totalGain).to.equal(mockProfit);

            // simulate profits again
            await weth.connect(owner).deposit({ value: mockProfit });
            await weth.connect(owner).transfer(strategy.address, mockProfit);

<<<<<<< HEAD
            await expect(await strategy.connect(owner).harvest()).to.emit(vault, "StrategyReported").withArgs(
=======
            await expect(await strategy.connect(owner).harvest()).to.emit(vault, 'StrategyReported').withArgs(
>>>>>>> 93f6fae8
                strategy.address,
                20, // gain
                0, // loss
                0, // debtPaid
                mockProfit * 2, // totalGain - because we logged profit twice
                0, // totalLoss
                52, // totalDebt - because the Vault has gained profits (increase totalAssets), strategy can take on more debt
                2, // debtAdded
                debtRatio // debtRatio
            );
        });
        it("should rebalance as appropriate after strategy gains profits", async function () {
            // Set strategy address and make initial deposit
            await vault.connect(owner).addStrategy(
<<<<<<< HEAD
                strategy.address,
                debtRatio,
                0, // minDebtPerHarvest
                100, // maxDebtPerHarvest
=======
                strategy.address, 
                debtRatio, 
                0, // minDebtPerHarvest
                100, // maxDebtPerHarvest 
>>>>>>> 93f6fae8
                performanceFee
            );
            await strategy.connect(owner).setVault(vault.address);

            await vault.connect(depositor1).deposit({ value: depositAmount });

            // there should be creditAvailable after deposit
            expect(await vault.creditAvailable(strategy.address)).to.equal(depositAmount / (MAX_BPS / debtRatio));

            // seed debt in the strategy
            await strategy.connect(owner).harvest();

            // should exhaust credit line on first harvest
            expect(await vault.creditAvailable(strategy.address)).to.equal(0);
<<<<<<< HEAD

=======
            
>>>>>>> 93f6fae8
            // simulate profits
            await weth.connect(owner).deposit({ value: mockProfit });
            await weth.connect(owner).transfer(strategy.address, mockProfit);

            // report profits through the vault through `strategy.harvest()`
            // Vault should take the profit
            await expect(() => strategy.connect(owner).harvest()).to.changeTokenBalance(weth, strategy, mockProfit * - 1);
<<<<<<< HEAD

=======
            
>>>>>>> 93f6fae8
            // creditAvailable = strategyDebtLimit (52) - strategyTotalDebt (50)
            expect(await vault.creditAvailable(strategy.address)).to.equal(2);
        });
        it("should rebalance as appropriate after strategy experiences a loss", async function () {
            // Set strategy address and make initial deposit
            await vault.connect(owner).addStrategy(
<<<<<<< HEAD
                strategy.address,
                debtRatio,
                0, // minDebtPerHarvest
                100, // maxDebtPerHarvest
=======
                strategy.address, 
                debtRatio, 
                0, // minDebtPerHarvest
                100, // maxDebtPerHarvest 
>>>>>>> 93f6fae8
                performanceFee
            );
            await strategy.connect(owner).setVault(vault.address);
            await vault.connect(depositor1).deposit({ value: depositAmount });

            // seed debt in the strategy
            await strategy.connect(owner).harvest();

            // take some funds from Strategy to simulate losses
            await strategy._takeFunds(mockLoss);

            const ratioChange = (((mockLoss * MAX_BPS) / 490)).toFixed() // 490 is Vault totalAssets (500) - loss incurred (10)

            // report profits through the vault through `strategy.harvest()`
<<<<<<< HEAD
            await expect(await strategy.connect(owner).harvest()).to.emit(vault, "StrategyReported").withArgs(
=======
            await expect(await strategy.connect(owner).harvest()).to.emit(vault, 'StrategyReported').withArgs(
>>>>>>> 93f6fae8
                strategy.address,
                0, // gain
                mockLoss, // loss
                0, // debtPaid
                0, // totalGain
                mockLoss, // totalLoss
                40, // totalDebt decreased because Strategy has incurred a loss
                0, // debtAdded
                debtRatio - Number(ratioChange) // debt Strategy is allowed to take on reduces because of a loss, so the Vault has "less trust" to the strategy
            );
        });
<<<<<<< HEAD
        it("should revert improper reports", async function () {
            await vault.connect(owner).addStrategy(strategy.address, debtRatio, minDebtPerHarvest, maxDebtPerHarvest, performanceFee);
            await expect(strategy._report(1, 0, 0)).to.be.revertedWith("need to have available tokens to withdraw");
        });
        it("should account for debt payment", async function () {
            await vault.connect(owner).addStrategy(strategy.address, debtRatio, minDebtPerHarvest, maxDebtPerHarvest, performanceFee);
            await weth.connect(depositor1).depositTo(strategy.address, {value: 1});
            await expect(await strategy._report(0, 0, 1)).to.emit(vault, "StrategyReported"); // TODO: withargs
        });
        it("should account for delegated assets", async function () {
            expect(await strategy.delegatedAssets()).to.equal(0);
            await vault.connect(owner).addStrategy(strategy.address, debtRatio, minDebtPerHarvest, maxDebtPerHarvest, performanceFee);
            await strategy.setDelegatedAssets(1);
            expect(await strategy.delegatedAssets()).to.equal(1);
            await expect(await strategy._report(0, 0, 0)).to.emit(vault, "StrategyReported"); // TODO: withargs
        });
        it("should revert reporting invalid loss", async function () {
            await vault.connect(owner).addStrategy(strategy.address, debtRatio, minDebtPerHarvest, maxDebtPerHarvest, performanceFee);
            await expect(strategy._report(0, 1, 0)).to.be.revertedWith("loss can only be up the amount of debt issued to strategy");
        });
        it("should report gains with strategist fees", async function () {
            await vault.connect(owner).addStrategy(strategy.address, debtRatio, minDebtPerHarvest, maxDebtPerHarvest, 10000);
            await weth.connect(depositor1).depositTo(strategy.address, {value: 100});
            await expect(await strategy._report(100, 0, 0)).to.emit(vault, "StrategyReported"); // TODO: withargs
        });
        it("should report gains with governance fees", async function () {
            await vault.connect(owner).addStrategy(strategy.address, debtRatio, minDebtPerHarvest, maxDebtPerHarvest, performanceFee);
            await vault.connect(owner).setPerformanceFee(10000);
            await weth.connect(depositor1).depositTo(strategy.address, {value: 100});
            await expect(await strategy._report(100, 0, 0)).to.emit(vault, "StrategyReported"); // TODO: withargs
        });
        it("should report loss then pay debt", async function () {
          await vault.connect(owner).addStrategy(strategy.address, 5000, 0, 10000, performanceFee);
          await vault.connect(depositor1).deposit({ value: 1000000 });
          await strategy.connect(owner).harvest();
          await strategy._report(0, 10000, 0);
          await vault.connect(owner).updateStrategyDebtRatio(strategy.address, 0);
          await weth.connect(depositor1).depositTo(strategy.address, {value: 1000000});
          await expect(await strategy._report(0, 0, 10000)).to.emit(vault, "StrategyReported"); // TODO: withargs
        })
;    });
=======
    });
>>>>>>> 93f6fae8

    describe("deposit", function () {
        it("revert if vault is in emergency shutdown", async function () {
            await vault.connect(owner).setEmergencyShutdown(true);
            await expect(vault.connect(depositor1).deposit({ value: testDepositAmount })).to.be.revertedWith("cannot deposit when vault is in emergency shutdown");
        });
        it("should mint the first depositor CP tokens with ratio 1:1", async function () {
            await vault.connect(depositor1).deposit({ value: testDepositAmount});
            expect(await vault.balanceOf(depositor1.address)).to.equal(testDepositAmount);
        });
        it("should mint WETH to the Vault", async function () {
            await vault.connect(depositor1).deposit({ value: testDepositAmount});
            expect(await weth.balanceOf(vault.address)).to.equal(testDepositAmount);
        });
        it("should mint the second depositor CP tokens according to existing pool amount", async function () {
            await vault.connect(depositor1).deposit({ value: testDepositAmount});
            expect(await vault.balanceOf(depositor1.address)).to.equal(testDepositAmount);

            const callTotalAssets = await vault.totalAssets();
            const callTotalSupply = await vault.totalSupply();

            await vault.connect(depositor2).deposit({ value: testDepositAmount});
            expect(await vault.balanceOf(depositor2.address)).to.equal(testDepositAmount.mul(callTotalSupply).div(callTotalAssets));

            expect(await weth.balanceOf(vault.address)).to.equal(testDepositAmount.mul(2));

            expect(await vault.totalDebt()).to.equal(0);
        });
<<<<<<< HEAD
        it("should emit Transfer event as CP tokens are minted", async function () {
            await expect(await vault.connect(depositor1).deposit({ value: testDepositAmount})).to.emit(vault, "Transfer").withArgs(ZERO_ADDRESS, depositor1.address, testDepositAmount);
        });
        it("should emit DepositMade event after function logic is successful", async function () {
            await expect(await vault.connect(depositor1).deposit({ value: testDepositAmount})).to.emit(vault, "DepositMade").withArgs(depositor1.address, testDepositAmount, testDepositAmount);
        });
        it("should deposit via receive()", async function () {
            await depositor1.sendTransaction({
              to: vault.address,
              value: testDepositAmount,
              data: "0x"
            });
            expect(await vault.balanceOf(depositor1.address)).to.equal(testDepositAmount);
        });
        it("should deposit via fallback()", async function () {
            await depositor1.sendTransaction({
              to: vault.address,
              value: testDepositAmount,
              data: "0xabcd"
            });
            expect(await vault.balanceOf(depositor1.address)).to.equal(testDepositAmount);
        });
        it("should hold if receive() sent by weth", async function () {
            let mockVault = (await deployContract(
                owner,
                VaultArtifact,
                [owner.address, registry.address, depositor1.address]
            )) as Vault;
            await depositor1.sendTransaction({
              to: mockVault.address,
              value: testDepositAmount,
              data: "0x"
            });
            expect(await mockVault.balanceOf(depositor1.address)).to.equal(0);
        });
        it("should hold if fallback() sent by weth", async function () {
            let mockVault = (await deployContract(
                owner,
                VaultArtifact,
                [owner.address, registry.address, depositor1.address]
            )) as Vault;
            await depositor1.sendTransaction({
              to: mockVault.address,
              value: testDepositAmount,
              data: "0xabcd"
            });
            expect(await mockVault.balanceOf(depositor1.address)).to.equal(0);
=======
        it('should emit Transfer event as CP tokens are minted', async function () {
            await expect(await vault.connect(depositor1).deposit({ value: testDepositAmount})).to.emit(vault, 'Transfer').withArgs(ZERO_ADDRESS, depositor1.address, testDepositAmount);
        });
        it('should emit DepositMade event after function logic is successful', async function () {
            await expect(await vault.connect(depositor1).deposit({ value: testDepositAmount})).to.emit(vault, 'DepositMade').withArgs(depositor1.address, testDepositAmount, testDepositAmount);
>>>>>>> 93f6fae8
        });
    });

    describe("withdraw", function () {
        beforeEach("deposit", async function () {
            await vault.connect(owner).addStrategy(strategy.address, debtRatio, minDebtPerHarvest, maxDebtPerHarvest, performanceFee);
            await vault.connect(depositor1).deposit({ value: testDepositAmount });
        });
        it("should revert if withdrawer tries to redeem more shares than they own", async function () {
            let cpBalance = await vault.balanceOf(depositor1.address);
            await expect(vault.connect(depositor1).withdraw(cpBalance.add(1), maxLoss)).to.be.revertedWith("cannot redeem more shares than you own");
        });
        it("should revert if withdrawal brings Vault's totalAssets below the minimum capital requirement", async function () {
            let cpBalance = await vault.balanceOf(depositor1.address);
            let newMCR = cpBalance.toString();
            await vault.connect(owner).setMinCapitalRequirement(newMCR);
            await expect(vault.connect(depositor1).withdraw(cpBalance, maxLoss)).to.be.revertedWith("withdrawal brings Vault assets below MCR");
        });
        it("should withdraw 0/0", async function () {
            await expect(await vault.connect(depositor1).withdraw(0, 0)).to.emit(vault, "WithdrawalMade").withArgs(depositor1.address, 0);
        });
        it("should withdraw with high degredation", async function () {
            await vault.connect(owner).setLockedProfitDegration(BN.from("46000000000000000000"));
            await vault.connect(owner).addStrategy(strategy.address, debtRatio, minDebtPerHarvest, maxDebtPerHarvest, performanceFee);
            await vault.connect(depositor1).deposit({value: testDepositAmount});
            await strategy.harvest();
            await provider.send("evm_increaseTime", [10]);
            await expect(await vault.connect(depositor1).withdraw(testDepositAmount, 0)).to.emit(vault, "WithdrawalMade").withArgs(depositor1.address, testDepositAmount);
        })
        context("when there is enough WETH in the Vault", function () {
            it("should alter WETH balance of Vault contract by amountNeeded", async function () {
                let cpBalance = await vault.balanceOf(depositor1.address);
                await expect(() => vault.connect(depositor1).withdraw(cpBalance, maxLoss)).to.changeTokenBalance(weth, vault, testDepositAmount.mul(-1));
            });
            it("should only use WETH from Vault if Vault balance is sufficient", async function () {
                let cpBalance = await vault.balanceOf(depositor1.address);

                await expect(() => vault.connect(depositor1).withdraw(cpBalance, maxLoss)).to.changeEtherBalance(depositor1, testDepositAmount);

                expect(await vault.balanceOf(depositor1.address)).to.equal(0);
                expect(await weth.balanceOf(vault.address)).to.equal(0);
                expect(await weth.balanceOf(strategy.address)).to.equal(0);
            });
            it("should emit WithdrawalMade event after function logic is successful", async function () {
                let cpBalance = await vault.balanceOf(depositor1.address);
                let vaultDepositorSigner = vault.connect(depositor1);
<<<<<<< HEAD
                await expect(await vaultDepositorSigner.withdraw(cpBalance, maxLoss)).to.emit(vault, "WithdrawalMade").withArgs(depositor1.address, testDepositAmount);
=======
                await expect(await vaultDepositorSigner.withdraw(cpBalance, maxLoss)).to.emit(vault, 'WithdrawalMade').withArgs(depositor1.address, testDepositAmount);
>>>>>>> 93f6fae8
            });
        });
        context("when there is not enough WETH in the Vault", function () {
            beforeEach("invest", async function () {
                await strategy.connect(owner).harvest();
            })
            it("should alter WETH balance of Strategy contract by amountNeeded", async function () {
                let cpBalance = await vault.balanceOf(depositor1.address);
                await expect(() => vault.connect(depositor1).withdraw(cpBalance, maxLoss)).to.changeTokenBalance(weth, strategy,  testDepositAmount.div(MAX_BPS / debtRatio).mul( -1));
            });
            it("should withdraw difference from Investment contract, burn user's vault shares and transfer ETH back to user", async function () {
                let cpBalance = await vault.balanceOf(depositor1.address);
                let vaultDepositorSigner = vault.connect(depositor1);
                await expect(() => vaultDepositorSigner.withdraw(cpBalance, maxLoss)).to.changeEtherBalance(depositor1, testDepositAmount);
                expect(await vault.balanceOf(depositor1.address)).to.equal(0);
            });
            it("should emit WithdrawalMade event after function logic is successful", async function () {
                let cpBalance = await vault.balanceOf(depositor1.address);
                let vaultDepositorSigner = vault.connect(depositor1);
                await expect(await vaultDepositorSigner.withdraw(cpBalance, maxLoss)).to.emit(vault, "WithdrawalMade").withArgs(depositor1.address, testDepositAmount);
            });
            it("should withdraw from multiple strategies", async function () {
                await vault.connect(owner).addStrategy(unaddedStrategy.address, debtRatio, minDebtPerHarvest, maxDebtPerHarvest, performanceFee);
                await vault.connect(owner).addStrategy(thirdStrategy.address, debtRatio, minDebtPerHarvest, maxDebtPerHarvest, performanceFee);
                await vault.connect(owner).setWithdrawalQueue([unaddedStrategy.address, strategy.address, thirdStrategy.address]);
                await expect(await vault.connect(depositor1).withdraw(testDepositAmount, maxLoss)).to.emit(vault, "WithdrawalMade").withArgs(depositor1.address, testDepositAmount);
            });
            it("should revert if too much loss", async function () {
                await strategy._takeFunds(1);
                await expect(vault.connect(depositor1).withdraw(testDepositAmount, 0)).to.be.revertedWith("too much loss");
            });
            it("should withdraw with acceptable loss", async function () {
                await strategy._takeFunds(1);
                await expect(await vault.connect(depositor1).withdraw(testDepositAmount, 10000)).to.emit(vault, "WithdrawalMade").withArgs(depositor1.address, testDepositAmount.sub(1));
            });
        });
    });

    describe("processClaim", function () {
        beforeEach("deposit", async function () {
            await vault.connect(depositor1).deposit({ value: testDepositAmount});
        });
        it("should revert if not called by the claimsAdjustor", async function () {
            await expect(vault.connect(owner).processClaim(claimant.address, testClaimAmount)).to.be.revertedWith("!claimsAdjustor");
        });
        it("should transfer ETH to the ClaimsEscrow contract", async function () {
            await expect(() => claimsAdjustor.connect(owner).approveClaim(claimant.address, testClaimAmount)).to.changeEtherBalance(claimsEscrow, testClaimAmount);
        });
        it("should emit ClaimProcessed event after function logic is successful", async function () {
            expect(await claimsAdjustor.connect(owner).approveClaim(claimant.address, testClaimAmount)).to.emit(vault, "ClaimProcessed").withArgs(claimant.address, testClaimAmount);
        });
        it("should revert if vault is in emergency shutdown", async function () {
            await vault.connect(owner).setEmergencyShutdown(true);
            await expect(claimsAdjustor.connect(owner).approveClaim(claimant.address, testClaimAmount)).to.be.revertedWith("cannot process claim when vault is in emergency shutdown");
        })
    });

    describe("debtOutstanding", function () {
        it("should return total debt if in emergency shutdown", async function () {
            await vault.connect(owner).addStrategy(strategy.address, debtRatio, minDebtPerHarvest, maxDebtPerHarvest, performanceFee);
            await vault.connect(depositor1).deposit({ value: testDepositAmount });
            await strategy.connect(owner).harvest();
            await strategy.connect(owner)._takeFunds(1);
            let totalDebt = (await vault.strategies(strategy.address)).totalDebt;
            await vault.connect(owner).setEmergencyShutdown(true);
            expect(await vault.debtOutstanding(strategy.address)).to.equal(totalDebt);
        })
    });

    describe("creditAvailable", function () {
        it("should return zero in emergency shutdown", async function () {
            await vault.connect(owner).addStrategy(strategy.address, debtRatio, minDebtPerHarvest, maxDebtPerHarvest, performanceFee);
            await vault.connect(owner).setEmergencyShutdown(true);
            expect(await vault.creditAvailable(strategy.address)).to.equal(0);
        });
        it("should return zero if less than the minimum", async function () {
            await vault.connect(owner).addStrategy(strategy.address, debtRatio, 10000, 10000, performanceFee);
            await weth.connect(depositor1).depositTo(vault.address, {value: 10000});
            expect(await vault.creditAvailable(strategy.address)).to.equal(0);
        });
    })

    describe("expectedReturn", function () {
        it("should return zero for unadded strategies", async function () {
            expect(await vault.expectedReturn(strategy.address)).to.equal(0);
        });
        it("should return zero for inactive strategies", async function () {
            await vault.connect(owner).addStrategy(strategy.address, debtRatio, minDebtPerHarvest, maxDebtPerHarvest, performanceFee);
            expect(await vault.expectedReturn(strategy.address)).to.equal(0);
        });
        it("should return nonzero for active strategies", async function () {
            await vault.connect(owner).addStrategy(strategy.address, debtRatio, minDebtPerHarvest, maxDebtPerHarvest, performanceFee);
            await strategy.connect(owner).harvest();
            await provider.send("evm_increaseTime", [120]);
            await weth.connect(depositor1).depositTo(strategy.address, {value: 100});
            await strategy._report(100, 0, 0);
            await provider.send("evm_increaseTime", [60]);
            await weth.deposit({value: 0});
            expect((await vault.expectedReturn(strategy.address)).toNumber()).to.be.closeTo(50, 5);
        });
    })
});<|MERGE_RESOLUTION|>--- conflicted
+++ resolved
@@ -422,11 +422,7 @@
             it("should emit StrategyAddedToQueue event after function logic is successful", async function () {
                 await vault.connect(owner).addStrategy(unaddedStrategy.address, debtRatio, minDebtPerHarvest, maxDebtPerHarvest, performanceFee);
                 await vault.connect(owner).removeStrategyFromQueue(unaddedStrategy.address);
-<<<<<<< HEAD
                 await expect(await vault.connect(owner).addStrategyToQueue(unaddedStrategy.address)).to.emit(vault, "StrategyAddedToQueue").withArgs(unaddedStrategy.address);
-=======
-                await expect(await vault.connect(owner).addStrategyToQueue(unaddedStrategy.address)).to.emit(vault, 'StrategyAddedToQueue').withArgs(unaddedStrategy.address);
->>>>>>> 93f6fae8
             });
         });
         describe("removeStrategyFromQueue", function () {
@@ -436,17 +432,12 @@
             it("should revert if not an active strategy address", async function () {
                 await expect(vault.connect(owner).removeStrategyFromQueue(unaddedStrategy.address)).to.be.revertedWith("must be a current strategy");
             });
-<<<<<<< HEAD
             it("should emit StrategyRemovedFromQueue event after function logic is successful", async function () {
                 await expect(await vault.connect(owner).removeStrategyFromQueue(strategy.address)).to.emit(vault, "StrategyRemovedFromQueue").withArgs(strategy.address);
             });
             it("should revert if not in queue", async function () {
                 await vault.connect(owner).removeStrategyFromQueue(strategy.address);
                 await expect(vault.connect(owner).removeStrategyFromQueue(strategy.address)).to.be.revertedWith("strategy not in queue");
-=======
-            it('should emit StrategyRemovedFromQueue event after function logic is successful', async function () {
-                await expect(await vault.connect(owner).removeStrategyFromQueue(strategy.address)).to.emit(vault, 'StrategyRemovedFromQueue').withArgs(strategy.address);
->>>>>>> 93f6fae8
             });
         });
     });
@@ -455,11 +446,7 @@
         let depositAmount : number;
         let mockProfit : number;
         let mockLoss : number;
-<<<<<<< HEAD
         beforeEach("set investment address and make initial deposit", async function () {
-=======
-        beforeEach('set investment address and make initial deposit', async function () {
->>>>>>> 93f6fae8
             depositAmount = 500;
             mockProfit = 20;
             mockLoss = 10;
@@ -487,7 +474,6 @@
             );
         });
         it("should correctly account for losses reported by strategy", async function () {
-<<<<<<< HEAD
             let maxDebt = BN.from("100");
             // Set strategy address and make initial deposit
             await vault.connect(owner).addStrategy(
@@ -495,15 +481,6 @@
                 debtRatio,
                 0, // minDebtPerHarvest
                 maxDebt, // maxDebtPerHarvest
-=======
-            let maxDebt = BN.from('100');
-            // Set strategy address and make initial deposit
-            await vault.connect(owner).addStrategy(
-                strategy.address, 
-                debtRatio, 
-                0, // minDebtPerHarvest
-                maxDebt, // maxDebtPerHarvest 
->>>>>>> 93f6fae8
                 performanceFee
             );
             await strategy.connect(owner).setVault(vault.address);
@@ -520,11 +497,7 @@
                 .equal(
                     maxDebt.gt(depositAmount / (MAX_BPS / debtRatio)) ? depositAmount / (MAX_BPS / debtRatio) : maxDebt
                 );
-<<<<<<< HEAD
-
-=======
-            
->>>>>>> 93f6fae8
+
             // take some funds from Strategy to simulate losses
             await strategy._takeFunds(mockLoss);
 
@@ -536,17 +509,10 @@
         it("should correctly account for gains reported by strategy", async function () {
             // Set strategy address and make initial deposit
             await vault.connect(owner).addStrategy(
-<<<<<<< HEAD
                 strategy.address,
                 debtRatio,
                 0, // minDebtPerHarvest
                 100, // maxDebtPerHarvest
-=======
-                strategy.address, 
-                debtRatio, 
-                0, // minDebtPerHarvest
-                100, // maxDebtPerHarvest 
->>>>>>> 93f6fae8
                 performanceFee
             );
             await strategy.connect(owner).setVault(vault.address);
@@ -556,11 +522,7 @@
             // seed debt in the strategy
             await strategy.connect(owner).harvest();
             expect((await vault.strategies(strategy.address)).totalDebt).to.equal(depositAmount / (MAX_BPS / debtRatio));
-<<<<<<< HEAD
-
-=======
-            
->>>>>>> 93f6fae8
+
             // simulate profits
             await weth.connect(owner).deposit({ value: mockProfit });
             await weth.connect(owner).transfer(strategy.address, mockProfit);
@@ -575,11 +537,7 @@
             await weth.connect(owner).deposit({ value: mockProfit });
             await weth.connect(owner).transfer(strategy.address, mockProfit);
 
-<<<<<<< HEAD
             await expect(await strategy.connect(owner).harvest()).to.emit(vault, "StrategyReported").withArgs(
-=======
-            await expect(await strategy.connect(owner).harvest()).to.emit(vault, 'StrategyReported').withArgs(
->>>>>>> 93f6fae8
                 strategy.address,
                 20, // gain
                 0, // loss
@@ -594,17 +552,10 @@
         it("should rebalance as appropriate after strategy gains profits", async function () {
             // Set strategy address and make initial deposit
             await vault.connect(owner).addStrategy(
-<<<<<<< HEAD
                 strategy.address,
                 debtRatio,
                 0, // minDebtPerHarvest
                 100, // maxDebtPerHarvest
-=======
-                strategy.address, 
-                debtRatio, 
-                0, // minDebtPerHarvest
-                100, // maxDebtPerHarvest 
->>>>>>> 93f6fae8
                 performanceFee
             );
             await strategy.connect(owner).setVault(vault.address);
@@ -619,11 +570,7 @@
 
             // should exhaust credit line on first harvest
             expect(await vault.creditAvailable(strategy.address)).to.equal(0);
-<<<<<<< HEAD
-
-=======
-            
->>>>>>> 93f6fae8
+
             // simulate profits
             await weth.connect(owner).deposit({ value: mockProfit });
             await weth.connect(owner).transfer(strategy.address, mockProfit);
@@ -631,28 +578,17 @@
             // report profits through the vault through `strategy.harvest()`
             // Vault should take the profit
             await expect(() => strategy.connect(owner).harvest()).to.changeTokenBalance(weth, strategy, mockProfit * - 1);
-<<<<<<< HEAD
-
-=======
-            
->>>>>>> 93f6fae8
+
             // creditAvailable = strategyDebtLimit (52) - strategyTotalDebt (50)
             expect(await vault.creditAvailable(strategy.address)).to.equal(2);
         });
         it("should rebalance as appropriate after strategy experiences a loss", async function () {
             // Set strategy address and make initial deposit
             await vault.connect(owner).addStrategy(
-<<<<<<< HEAD
                 strategy.address,
                 debtRatio,
                 0, // minDebtPerHarvest
                 100, // maxDebtPerHarvest
-=======
-                strategy.address, 
-                debtRatio, 
-                0, // minDebtPerHarvest
-                100, // maxDebtPerHarvest 
->>>>>>> 93f6fae8
                 performanceFee
             );
             await strategy.connect(owner).setVault(vault.address);
@@ -667,11 +603,7 @@
             const ratioChange = (((mockLoss * MAX_BPS) / 490)).toFixed() // 490 is Vault totalAssets (500) - loss incurred (10)
 
             // report profits through the vault through `strategy.harvest()`
-<<<<<<< HEAD
             await expect(await strategy.connect(owner).harvest()).to.emit(vault, "StrategyReported").withArgs(
-=======
-            await expect(await strategy.connect(owner).harvest()).to.emit(vault, 'StrategyReported').withArgs(
->>>>>>> 93f6fae8
                 strategy.address,
                 0, // gain
                 mockLoss, // loss
@@ -683,7 +615,6 @@
                 debtRatio - Number(ratioChange) // debt Strategy is allowed to take on reduces because of a loss, so the Vault has "less trust" to the strategy
             );
         });
-<<<<<<< HEAD
         it("should revert improper reports", async function () {
             await vault.connect(owner).addStrategy(strategy.address, debtRatio, minDebtPerHarvest, maxDebtPerHarvest, performanceFee);
             await expect(strategy._report(1, 0, 0)).to.be.revertedWith("need to have available tokens to withdraw");
@@ -725,9 +656,6 @@
           await expect(await strategy._report(0, 0, 10000)).to.emit(vault, "StrategyReported"); // TODO: withargs
         })
 ;    });
-=======
-    });
->>>>>>> 93f6fae8
 
     describe("deposit", function () {
         it("revert if vault is in emergency shutdown", async function () {
@@ -756,7 +684,6 @@
 
             expect(await vault.totalDebt()).to.equal(0);
         });
-<<<<<<< HEAD
         it("should emit Transfer event as CP tokens are minted", async function () {
             await expect(await vault.connect(depositor1).deposit({ value: testDepositAmount})).to.emit(vault, "Transfer").withArgs(ZERO_ADDRESS, depositor1.address, testDepositAmount);
         });
@@ -804,13 +731,6 @@
               data: "0xabcd"
             });
             expect(await mockVault.balanceOf(depositor1.address)).to.equal(0);
-=======
-        it('should emit Transfer event as CP tokens are minted', async function () {
-            await expect(await vault.connect(depositor1).deposit({ value: testDepositAmount})).to.emit(vault, 'Transfer').withArgs(ZERO_ADDRESS, depositor1.address, testDepositAmount);
-        });
-        it('should emit DepositMade event after function logic is successful', async function () {
-            await expect(await vault.connect(depositor1).deposit({ value: testDepositAmount})).to.emit(vault, 'DepositMade').withArgs(depositor1.address, testDepositAmount, testDepositAmount);
->>>>>>> 93f6fae8
         });
     });
 
@@ -857,11 +777,7 @@
             it("should emit WithdrawalMade event after function logic is successful", async function () {
                 let cpBalance = await vault.balanceOf(depositor1.address);
                 let vaultDepositorSigner = vault.connect(depositor1);
-<<<<<<< HEAD
                 await expect(await vaultDepositorSigner.withdraw(cpBalance, maxLoss)).to.emit(vault, "WithdrawalMade").withArgs(depositor1.address, testDepositAmount);
-=======
-                await expect(await vaultDepositorSigner.withdraw(cpBalance, maxLoss)).to.emit(vault, 'WithdrawalMade').withArgs(depositor1.address, testDepositAmount);
->>>>>>> 93f6fae8
             });
         });
         context("when there is not enough WETH in the Vault", function () {
