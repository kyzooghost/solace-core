import { waffle } from 'hardhat';
const { deployContract, solidity } = waffle;
import { MockProvider } from 'ethereum-waffle';
const provider: MockProvider = waffle.provider;
import { Wallet, BigNumber as BN } from 'ethers';
import chai from 'chai';
const { expect } = chai;
chai.use(solidity);

import { import_artifacts, ArtifactImports } from './utilities/artifact_importer';
import { burnBlocks, burnBlocksUntil } from './utilities/time';
import { PolicyManager, MockProduct, Treasury, Registry } from '../typechain';

describe('PolicyManager', function() {
  let artifacts: ArtifactImports;
  const [deployer, governor, user, walletProduct1, walletProduct2, walletProduct3, positionContract] = provider.getWallets();

  // contracts
  let policyManager: PolicyManager;
  let mockProduct: MockProduct;
  let treasury: Treasury;
  let registry: Registry;

  const ZERO_ADDRESS = '0x0000000000000000000000000000000000000000';
  const name = 'Solace Policy';
  const symbol = 'SPT';
  const expirationBlock = 20000000;
  const coverAmount = BN.from('100000000000000'); // 10 Ether in wei
  const price = 11044; // price in wei for block/wei

  before(async function() {
    artifacts = await import_artifacts();

    // deploy policy manager
    policyManager = (await deployContract(deployer, artifacts.PolicyManager, [governor.address])) as PolicyManager;

    // deploy registry contract
    registry = (await deployContract(deployer, artifacts.Registry, [deployer.address])) as Registry;

    // deploy treasury contract
    treasury = (await deployContract(deployer, artifacts.Treasury, [deployer.address, ZERO_ADDRESS, ZERO_ADDRESS, registry.address])) as Treasury;

    await registry.setTreasury(treasury.address);
    await deployer.sendTransaction({ to: treasury.address, value: BN.from('10000000000000000') });
  });

  it('has a correct name', async function() {
    expect(await policyManager.name()).to.equal(name);
  });

  it('has a correct symbol', async function() {
    expect(await policyManager.symbol()).to.equal(symbol);
  });

  it('has no policies', async function() {
    expect(await policyManager.totalPolicyCount()).to.equal(0);
  });

  describe('governance', function() {
    it('starts with the correct governor', async function() {
      expect(await policyManager.governance()).to.equal(governor.address);
    });

    it('rejects setting new governance by non governor', async function() {
      await expect(policyManager.connect(user).setGovernance(user.address)).to.be.revertedWith('!governance');
    });

    it('can set new governance', async function() {
      await policyManager.connect(governor).setGovernance(deployer.address);
      expect(await policyManager.governance()).to.equal(governor.address);
      expect(await policyManager.newGovernance()).to.equal(deployer.address);
    });

    it('rejects governance transfer by non governor', async function() {
      await expect(policyManager.connect(user).acceptGovernance()).to.be.revertedWith('!governance');
    });

    it('can transfer governance', async function() {
      let tx = await policyManager.connect(deployer).acceptGovernance();
      await expect(tx)
        .to.emit(policyManager, 'GovernanceTransferred')
        .withArgs(deployer.address);
      expect(await policyManager.governance()).to.equal(deployer.address);
      expect(await policyManager.newGovernance()).to.equal(ZERO_ADDRESS);

      await policyManager.connect(deployer).setGovernance(governor.address);
      await policyManager.connect(governor).acceptGovernance();
    });
  });

  describe('products', function() {
    it('starts with no products', async function() {
      expect(await policyManager.numProducts()).to.equal(0);
    });

    it('can add products', async function() {
      let tx1 = await policyManager.connect(governor).addProduct(walletProduct1.address);
      expect(await policyManager.numProducts()).to.equal(1);
      await expect(tx1)
        .to.emit(policyManager, 'ProductAdded')
        .withArgs(walletProduct1.address);
      let tx2 = await policyManager.connect(governor).addProduct(walletProduct2.address);
      expect(await policyManager.numProducts()).to.equal(2);
      await expect(tx2)
        .to.emit(policyManager, 'ProductAdded')
        .withArgs(walletProduct2.address);
    });

    it('returns products', async function() {
      expect(await policyManager.numProducts()).to.equal(2);
      expect(await policyManager.getProduct(0)).to.equal(walletProduct1.address);
      expect(await policyManager.getProduct(1)).to.equal(walletProduct2.address);
      expect(await policyManager.productIsActive(walletProduct1.address)).to.equal(true);
      expect(await policyManager.productIsActive(walletProduct2.address)).to.equal(true);
      expect(await policyManager.productIsActive(walletProduct3.address)).to.equal(false);
    });

    it('rejects adds and removes by non governor', async function() {
      await expect(policyManager.connect(user).addProduct(walletProduct3.address)).to.be.revertedWith('!governance');
      await expect(policyManager.connect(user).removeProduct(walletProduct1.address)).to.be.revertedWith('!governance');
    });

    it('can remove products', async function() {
      let tx1 = await policyManager.connect(governor).removeProduct(walletProduct1.address);
      expect(await policyManager.numProducts()).to.equal(1);
      expect(await policyManager.productIsActive(walletProduct1.address)).to.equal(false);
      await expect(tx1)
        .to.emit(policyManager, 'ProductRemoved')
        .withArgs(walletProduct1.address);
      expect(await policyManager.getProduct(0)).to.equal(walletProduct2.address);
    });
  });

  describe('policies', function() {
    it('non product cannot create policy', async function() {
      await expect(policyManager.connect(user).createPolicy(user.address, positionContract.address, coverAmount, expirationBlock, price)).to.be.revertedWith('product inactive');
    });

    it('can create policy', async function() {
      let tx = await policyManager.connect(walletProduct2).createPolicy(user.address, positionContract.address, coverAmount, expirationBlock, price);
      let receipt = await tx.wait();
      expect(receipt.logs[0].topics[3]).to.equal('0x0000000000000000000000000000000000000000000000000000000000000001');
    });

    it('can get policy info', async function() {
      let policyInfo = await policyManager.getPolicyInfo(1);
      expect(policyInfo.policyholder).to.equal(user.address);
      expect(policyInfo.product).to.equal(walletProduct2.address);
      expect(policyInfo.positionContract).to.equal(positionContract.address);
      expect(policyInfo.coverAmount).to.equal(coverAmount);
      expect(policyInfo.expirationBlock).to.equal(expirationBlock);
      expect(policyInfo.price).to.equal(price);
      expect(await policyManager.getPolicyholder(1)).to.equal(user.address);
      expect(await policyManager.getPolicyProduct(1)).to.equal(walletProduct2.address);
      expect(await policyManager.getPolicyPositionContract(1)).to.equal(positionContract.address);
      expect(await policyManager.getPolicyExpirationBlock(1)).to.equal(expirationBlock);
      expect(await policyManager.policyIsActive(1)).to.equal(true);
      expect(await policyManager.getPolicyCoverAmount(1)).to.equal(coverAmount);
      expect(await policyManager.getPolicyPrice(1)).to.equal(price);
      expect(await policyManager.exists(1)).to.equal(true);

      await expect(policyManager.getPolicyInfo(2)).to.be.revertedWith('query for nonexistent token');
      await expect(policyManager.getPolicyholder(2)).to.be.revertedWith('query for nonexistent token');
      await expect(policyManager.getPolicyProduct(2)).to.be.revertedWith('query for nonexistent token');
      await expect(policyManager.getPolicyPositionContract(2)).to.be.revertedWith('query for nonexistent token');
      await expect(policyManager.getPolicyExpirationBlock(2)).to.be.revertedWith('query for nonexistent token');
      await expect(policyManager.getPolicyCoverAmount(2)).to.be.revertedWith('query for nonexistent token');
      await expect(policyManager.getPolicyPrice(2)).to.be.revertedWith('query for nonexistent token');
      expect(await policyManager.exists(2)).to.equal(false);
    });

    it('cannot update nonexistent policy', async function() {
      await expect(policyManager.setPolicyInfo(2, user.address, positionContract.address, coverAmount, expirationBlock, price)).to.be.revertedWith('query for nonexistent token');
    });

    it('product cannot update other products policy', async function() {
      await expect(policyManager.setPolicyInfo(1, user.address, positionContract.address, coverAmount, expirationBlock, price)).to.be.revertedWith('wrong product');
    });

    it('can set policy info', async function() {
      await policyManager.connect(walletProduct2).setPolicyInfo(1, deployer.address, governor.address, 1, 2, 3);
      expect(await policyManager.getPolicyholder(1)).to.equal(deployer.address);
      expect(await policyManager.getPolicyProduct(1)).to.equal(walletProduct2.address);
      expect(await policyManager.getPolicyPositionContract(1)).to.equal(governor.address);
      expect(await policyManager.getPolicyCoverAmount(1)).to.equal(1);
      expect(await policyManager.getPolicyExpirationBlock(1)).to.equal(2);
      expect(await policyManager.getPolicyPrice(1)).to.equal(3);
      expect(await policyManager.policyIsActive(1)).to.equal(false);
      expect(await policyManager.exists(1)).to.equal(true);
    });

    it('can list my policies', async function() {
      expect(await policyManager.listPolicies(deployer.address)).to.deep.equal([]);
      expect(await policyManager.listPolicies(user.address)).to.deep.equal([BN.from(1)]);
      await policyManager.connect(walletProduct2).createPolicy(user.address, positionContract.address, coverAmount, expirationBlock, price);
      expect(await policyManager.listPolicies(user.address)).to.deep.equal([BN.from(1), BN.from(2)]);
    });

    it('cannot directly burn policy', async function() {
      await expect(policyManager.connect(user).burn(1)).to.be.revertedWith('wrong product');
      await expect(policyManager.connect(user).burn(999)).to.be.revertedWith('query for nonexistent token');
    });

    it('can burn policy via product', async function() {
      let tokenID = await policyManager.connect(walletProduct2).createPolicy(user.address, positionContract.address, coverAmount, expirationBlock, price);
      let receipt = await tokenID.wait();
      expect(receipt.logs[0].topics[3]).to.equal('0x0000000000000000000000000000000000000000000000000000000000000003');

      await policyManager.connect(walletProduct2).burn(1); // burn tokenID 1
      expect(await policyManager.exists(1)).to.equal(false);
      await policyManager.connect(walletProduct2).burn(2); // burn tokenID 2
      expect(await policyManager.exists(2)).to.equal(false);
      let totalPolicyCount = await policyManager.totalPolicyCount();
      expect(totalPolicyCount).to.equal(3);
      let totalSupply = await policyManager.totalSupply();
      expect(totalSupply).to.equal(1);
    });
  });

  describe('lifecycle', function() {
    //             A B C D
    // exists      0 1 1 0
    // isActive    0 1 0 0
    // hasExpired  0 0 1 0

    let policyID = 4;
    let blockNum: BN;
    let expBlock: BN;

    it('pre-mint', async function() {
      expect(await policyManager.exists(policyID)).to.be.false;
      expect(await policyManager.policyIsActive(policyID)).to.be.false;
      expect(await policyManager.policyHasExpired(policyID)).to.be.false;
    });
    it('pre-expiration', async function() {
      blockNum = BN.from(await provider.getBlockNumber());
      expBlock = blockNum.add(10);
      await policyManager.connect(walletProduct2).createPolicy(user.address, positionContract.address, coverAmount, expBlock, price);
      expect(await policyManager.exists(policyID)).to.be.true;
      expect(await policyManager.policyIsActive(policyID)).to.be.true;
      expect(await policyManager.policyHasExpired(policyID)).to.be.false;
    });
    it('post-expiration', async function() {
      await burnBlocks(12);
      expect(await policyManager.exists(policyID)).to.be.true;
      expect(await policyManager.policyIsActive(policyID)).to.be.false;
      expect(await policyManager.policyHasExpired(policyID)).to.be.true;
    });
    it('post-burn', async function() {
      await policyManager.connect(walletProduct2).burn(policyID); // burn tokenID 1
      expect(await policyManager.exists(policyID)).to.be.false;
      expect(await policyManager.policyIsActive(policyID)).to.be.false;
      expect(await policyManager.policyHasExpired(policyID)).to.be.false;
    });
  });

  describe('updateActivePolicies', async function() {
    before(async function() {
      // redeploy policy manager
      policyManager = (await deployContract(deployer, artifacts.PolicyManager, [governor.address])) as PolicyManager;
      // add products
<<<<<<< HEAD
      mockProduct = (await deployContract(deployer, artifacts.MockProduct, [
        deployer.address,
        policyManager.address,
        registry.address,
        treasury.address,
        100000000000,
        100000000000,
        0,
        100000000000,
        0,
        16777215,
        ZERO_ADDRESS,
      ])) as MockProduct;
=======
      mockProduct = (await deployContract(
        deployer,
        artifacts.MockProduct,
        [
          deployer.address,
          policyManager.address,
          registry.address,
          treasury.address,
          100000000000,
          100000000000,
          0,
          100000000000,
          0,
          16777215,
          ZERO_ADDRESS
        ]
      )) as MockProduct;
>>>>>>> 245fa6e4
      await policyManager.connect(governor).addProduct(mockProduct.address);
      await registry.setPolicyManager(policyManager.address);
    });
    it('can update active policies', async function() {
      // create policies
      let coverLimit = 10000;
      // policy 1 expires
      await mockProduct.setPositionValue(0b00001);
      await mockProduct.connect(user)._buyPolicy(user.address, positionContract.address, coverLimit, 110);
      // policy 2 expires
      await mockProduct.setPositionValue(0b00010);
      await mockProduct.connect(user)._buyPolicy(user.address, positionContract.address, coverLimit, 120);
      // policy 3 expires but is not updated
      await mockProduct.setPositionValue(0b00100);
      await mockProduct.connect(user)._buyPolicy(user.address, positionContract.address, coverLimit, 130);
      // policy 4 does not expire
      await mockProduct.setPositionValue(0b01000);
      await mockProduct.connect(user)._buyPolicy(user.address, positionContract.address, coverLimit, 200);
      // policy 5 is canceled
      await mockProduct.setPositionValue(0b10000);
      await mockProduct.connect(user)._buyPolicy(user.address, positionContract.address, coverLimit, 300);
      // pass time
      await burnBlocks(150);
      await mockProduct.connect(user).cancelPolicy(5);
      // update policies
      await policyManager.updateActivePolicies([1, 2, 4, 5, 999]);
      expect(await policyManager.exists(1)).to.be.false;
      expect(await policyManager.exists(2)).to.be.false;
      expect(await policyManager.exists(3)).to.be.true;
      expect(await policyManager.exists(4)).to.be.true;
      expect(await policyManager.exists(5)).to.be.false;
      expect(await mockProduct.activeCoverAmount()).to.equal(0b01100);
    });
  });
});<|MERGE_RESOLUTION|>--- conflicted
+++ resolved
@@ -259,21 +259,6 @@
       // redeploy policy manager
       policyManager = (await deployContract(deployer, artifacts.PolicyManager, [governor.address])) as PolicyManager;
       // add products
-<<<<<<< HEAD
-      mockProduct = (await deployContract(deployer, artifacts.MockProduct, [
-        deployer.address,
-        policyManager.address,
-        registry.address,
-        treasury.address,
-        100000000000,
-        100000000000,
-        0,
-        100000000000,
-        0,
-        16777215,
-        ZERO_ADDRESS,
-      ])) as MockProduct;
-=======
       mockProduct = (await deployContract(
         deployer,
         artifacts.MockProduct,
@@ -291,7 +276,6 @@
           ZERO_ADDRESS
         ]
       )) as MockProduct;
->>>>>>> 245fa6e4
       await policyManager.connect(governor).addProduct(mockProduct.address);
       await registry.setPolicyManager(policyManager.address);
     });
