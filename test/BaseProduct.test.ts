import { waffle, ethers, upgrades } from "hardhat";
const { deployContract, solidity } = waffle;
import { MockProvider } from "ethereum-waffle";
const provider: MockProvider = waffle.provider;
import { BigNumber as BN, BigNumberish, utils, constants } from "ethers";
import chai from "chai";
const { expect } = chai;
chai.use(solidity);
import { config as dotenv_config } from "dotenv";
dotenv_config();

import { import_artifacts, ArtifactImports } from "./utilities/artifact_importer";
import { PolicyManager, MockProduct, Treasury, Weth9, ClaimsEscrow, Registry, Vault, ExchangeQuoter, ExchangeQuoterManual } from "../typechain";

describe("BaseProduct", () => {
  let artifacts: ArtifactImports;
  let policyManager: PolicyManager;
  let product: MockProduct;
  let product2: MockProduct;
  let quoter1: ExchangeQuoter;
  let quoter2: ExchangeQuoterManual;
  let weth: Weth9;
  let treasury: Treasury;
  let claimsEscrow: ClaimsEscrow;
  let vault: Vault;
  let registry: Registry;
  const [deployer, governor, positionContract, buyer, mockPolicyManager] = provider.getWallets();

  const ZERO_ADDRESS = "0x0000000000000000000000000000000000000000";
  const ONE_SPLIT_VIEW = "0xC586BeF4a0992C495Cf22e1aeEE4E446CECDee0E";
  const minPeriod1 = 6450; // this is about 1 day
  const maxPeriod1 = 45150; // this is about 1 week from https://ycharts.c om/indicators/ethereum_blocks_per_day
  const maxCoverAmount1 = BN.from("1000000000000000000"); // 1 Ether in wei
  const maxCoverPerUser1 = BN.from("10000000000000000"); // 0.01 Ether in wei
  const manageFee1 = BN.from("100000000000000"); // 0.0001 Ether in wei
  const price1 = 10000;

  const threeDays = 19350;
  const minPeriod2 = threeDays;
  const maxPeriod2 = 2354250; // one year
  const maxCoverAmount2 = BN.from("1000000000000000000000"); // 1000 Ether in wei
  const maxCoverPerUser2 = BN.from("10000000000000000000"); // 10 Ether in wei
  const manageFee2 = BN.from("100000000000000000"); // 0.1 Ether in wei
  const price2 = 11044; // 2.60%/yr

  before(async () => {
    artifacts = await import_artifacts();
    // deploy policy manager
    policyManager = (await deployContract(deployer, artifacts.PolicyManager, [governor.address])) as PolicyManager;

    // deploy exchange quoter
    quoter1 = (await deployContract(deployer, artifacts.ExchangeQuoter, [ONE_SPLIT_VIEW])) as ExchangeQuoter;

    // deploy manual exchange quoter
    quoter2 = (await deployContract(deployer, artifacts.ExchangeQuoterManual, [deployer.address])) as ExchangeQuoterManual;
    await quoter2.setRates(
<<<<<<< HEAD
      [
        "0xeeeeeeeeeeeeeeeeeeeeeeeeeeeeeeeeeeeeeeee",
        "0x89d24a6b4ccb1b6faa2625fe562bdd9a23260359",
        "0xc00e94cb662c3520282e6f5717214004a7f26888",
        "0x1f9840a85d5af5bf1d1762f925bdaddc4201f984",
        "0x514910771af9ca656af840dff83e8264ecf986ca",
        "0x2260fac5e5542a773aa44fbcfedf7c193bc2c599",
        "0xdac17f958d2ee523a2206206994597c13d831ec7",
        "0x1985365e9f78359a9b6ad760e32412f4a445e862",
        "0x0d8775f648430679a709e98d2b0cb6250d2887ef",
        "0xe41d2489571d322189246dafa5ebde1f4699f498",
        "0x0000000000085d4780b73119b644ae5ecd22b376",
        "0x6b175474e89094c44da98b954eedeac495271d0f",
        "0xa0b86991c6218b36c1d19d4a2e9eb0ce3606eb48",
      ],
      [
=======
      [
        "0xeeeeeeeeeeeeeeeeeeeeeeeeeeeeeeeeeeeeeeee",
        "0x89d24a6b4ccb1b6faa2625fe562bdd9a23260359",
        "0xc00e94cb662c3520282e6f5717214004a7f26888",
        "0x1f9840a85d5af5bf1d1762f925bdaddc4201f984",
        "0x514910771af9ca656af840dff83e8264ecf986ca",
        "0x2260fac5e5542a773aa44fbcfedf7c193bc2c599",
        "0xdac17f958d2ee523a2206206994597c13d831ec7",
        "0x1985365e9f78359a9b6ad760e32412f4a445e862",
        "0x0d8775f648430679a709e98d2b0cb6250d2887ef",
        "0xe41d2489571d322189246dafa5ebde1f4699f498",
        "0x0000000000085d4780b73119b644ae5ecd22b376",
        "0x6b175474e89094c44da98b954eedeac495271d0f",
        "0xa0b86991c6218b36c1d19d4a2e9eb0ce3606eb48",
      ],
      [
>>>>>>> a547ff7a
        "1000000000000000000",
        "5214879005539865",
        "131044789678131649",
        "9259278326749300",
        "9246653217422099",
        "15405738054265288944",
        "420072999319953",
        "12449913804491249",
        "281485209795972",
        "372925580282399",
        "419446558886231",
        "205364954059859",
        "50000000000000",
      ]
    );

    // deploy weth
    weth = (await deployContract(deployer, artifacts.WETH)) as Weth9;

<<<<<<< HEAD
    let registryContract = await ethers.getContractFactory("Registry");
    registry = (await upgrades.deployProxy(registryContract, [deployer.address], { kind: "uups" })) as Registry;
=======
    // deploy registry contract
    registry = (await deployContract(deployer, artifacts.Registry, [deployer.address])) as Registry;
>>>>>>> a547ff7a

    // deploy vault
    vault = (await deployContract(deployer, artifacts.Vault, [deployer.address, registry.address, weth.address])) as Vault;

    // deploy claims escrow
    claimsEscrow = (await deployContract(deployer, artifacts.ClaimsEscrow, [deployer.address, registry.address])) as ClaimsEscrow;

    // deploy treasury contract
    treasury = (await deployContract(deployer, artifacts.Treasury, [deployer.address, ZERO_ADDRESS, weth.address, registry.address])) as Treasury;

    // deploy BaseProduct
    product = (await deployContract(deployer, artifacts.MockProduct, [
      deployer.address,
      policyManager.address,
      registry.address,
      ONE_SPLIT_VIEW, // this is for the coveredPlatform
      maxCoverAmount1,
      maxCoverPerUser1,
      minPeriod1,
      maxPeriod1,
      manageFee1,
      price1,
      quoter1.address,
    ])) as MockProduct;

    // deploy second BaseProduct
    product2 = (await deployContract(deployer, artifacts.MockProduct, [
      deployer.address,
      policyManager.address,
      registry.address,
      ONE_SPLIT_VIEW, // this is for the coveredPlatform
      maxCoverAmount1,
      maxCoverPerUser1,
      minPeriod1,
      maxPeriod1,
      manageFee1,
      price1,
      quoter1.address,
    ])) as MockProduct;

    await registry.setVault(vault.address);
    await registry.setClaimsEscrow(claimsEscrow.address);
    await registry.setTreasury(treasury.address);
    await registry.setPolicyManager(policyManager.address);
  });

  describe("governance", function() {
    it("starts with the correct governor", async function() {
      expect(await product.governance()).to.equal(deployer.address);
    });

    it("rejects setting new governance by non governor", async function() {
      await expect(product.connect(buyer).setGovernance(buyer.address)).to.be.revertedWith("!governance");
    });

    it("can set new governance", async function() {
      await product.connect(deployer).setGovernance(governor.address);
      expect(await product.governance()).to.equal(deployer.address);
      expect(await product.newGovernance()).to.equal(governor.address);
    });

    it("rejects governance transfer by non governor", async function() {
      await expect(product.connect(buyer).acceptGovernance()).to.be.revertedWith("!governance");
    });

    it("can transfer governance", async function() {
      let tx = await product.connect(governor).acceptGovernance();
      await expect(tx)
        .to.emit(product, "GovernanceTransferred")
        .withArgs(governor.address);
      expect(await product.governance()).to.equal(governor.address);
      expect(await product.newGovernance()).to.equal(ZERO_ADDRESS);
    });
  });

  describe("productParameters", () => {
    it("can get price", async function() {
      expect(await product.price()).to.eq(price1);
    });
    it("can set price", async function() {
      await product.connect(governor).setPrice(price2);
      expect(await product.price()).to.equal(price2);
    });
    it("should revert setPrice if not called by governance", async function() {
      await expect(product.connect(buyer).setPrice(price1)).to.be.revertedWith("!governance");
    });
    it("can get manageFee", async function() {
      expect(await product.manageFee()).to.eq(manageFee1);
    });
    it("can set manageFee", async function() {
      await product.connect(governor).setManageFee(manageFee2);
      expect(await product.manageFee()).to.equal(manageFee2);
    });
    it("should revert setManageFee if not called by governance", async function() {
      await expect(product.connect(buyer).setManageFee(manageFee1)).to.be.revertedWith("!governance");
    });
    it("can get minPeriod", async function() {
      expect(await product.minPeriod()).to.eq(minPeriod1);
    });
    it("can set minPeriod", async function() {
      await product.connect(governor).setMinPeriod(minPeriod2);
      expect(await product.minPeriod()).to.equal(minPeriod2);
    });
    it("should revert setMinPeriod if not called by governance", async function() {
      await expect(product.connect(buyer).setMinPeriod(minPeriod1)).to.be.revertedWith("!governance");
    });
    it("can get maxPeriod", async function() {
      expect(await product.maxPeriod()).to.eq(maxPeriod1);
    });
    it("can set maxPeriod", async function() {
      await product.connect(governor).setMaxPeriod(maxPeriod2);
      expect(await product.maxPeriod()).to.equal(maxPeriod2);
    });
    it("should revert setMaxPeriod if not called by governance", async function() {
      await expect(product.connect(buyer).setMaxPeriod(maxPeriod1)).to.be.revertedWith("!governance");
    });
    it("can get maxCoverAmount", async function() {
      expect(await product.maxCoverAmount()).to.eq(maxCoverAmount1);
    });
    it("can set maxCoverAmount", async function() {
      await product.connect(governor).setMaxCoverAmount(maxCoverAmount2);
      expect(await product.maxCoverAmount()).to.equal(maxCoverAmount2);
    });
    it("should revert setMaxCoverAmount if not called by governance", async function() {
      await expect(product.connect(buyer).setMaxCoverAmount(maxCoverAmount1)).to.be.revertedWith("!governance");
    });
    it("can get maxCoverPerUser", async function() {
      expect(await product.maxCoverPerUser()).to.eq(maxCoverPerUser1);
    });
    it("can set maxCoverPerUser", async function() {
      await product.connect(governor).setMaxCoverPerUser(maxCoverPerUser2);
      expect(await product.maxCoverPerUser()).to.equal(maxCoverPerUser2);
    });
    it("should revert setmaxCoverPerUser if not called by governance", async function() {
      await expect(product.connect(buyer).setMaxCoverPerUser(maxCoverPerUser1)).to.be.revertedWith("!governance");
    });
    it("can get exchangeQuoter", async function() {
      expect(await product.quoter()).to.eq(quoter1.address);
    });
    it("can set exchangeQuoter", async function() {
      await product.connect(governor).setExchangeQuoter(quoter2.address);
      expect(await product.quoter()).to.equal(quoter2.address);
    });
    it("should revert setExchangeQuoter if not called by governance", async function() {
      await expect(product.connect(buyer).setExchangeQuoter(quoter1.address)).to.be.revertedWith("!governance");
    });
    it("can get covered platform", async function() {
      expect(await product.coveredPlatform()).to.equal(ONE_SPLIT_VIEW);
    });
    it("can set covered platform", async function() {
      await product.connect(governor).setCoveredPlatform(treasury.address);
      expect(await product.coveredPlatform()).to.equal(treasury.address);
      await product.connect(governor).setCoveredPlatform(ONE_SPLIT_VIEW);
    });
    it("should revert setCoveredPlatform if not called by governance", async function() {
      await expect(product.connect(buyer).setCoveredPlatform(buyer.address)).to.be.revertedWith("!governance");
    });
    it("can get policy manager", async function() {
      expect(await product.policyManager()).to.equal(policyManager.address);
    });
    it("can set policy manager", async function() {
      await product.connect(governor).setPolicyManager(treasury.address);
      expect(await product.policyManager()).to.equal(treasury.address);
      await product.connect(governor).setPolicyManager(policyManager.address);
    });
    it("should revert setPolicyManager if not called by governance", async function() {
      await expect(product.connect(buyer).setPolicyManager(buyer.address)).to.be.revertedWith("!governance");
    });
  });

  describe("pause", function() {
    it("starts unpaused", async function() {
      expect(await product.paused()).to.equal(false);
    });
    it("cannot be paused by non governance", async function() {
      await expect(product.connect(buyer).setPaused(true)).to.be.revertedWith("!governance");
      expect(await product.paused()).to.equal(false);
    });
    it("can be paused", async function() {
      await product.connect(governor).setPaused(true);
      expect(await product.paused()).to.equal(true);
    });
    it("cannot be unpaused by non governance", async function() {
      await expect(product.connect(buyer).setPaused(false)).to.be.revertedWith("!governance");
      expect(await product.paused()).to.equal(true);
    });
    it("can be unpaused", async function() {
      await product.connect(governor).setPaused(false);
      expect(await product.paused()).to.equal(false);
    });
  });

  describe("buyPolicy", () => {
    let price = price2;
    let coverLimit = BN.from(5000); // cover 50% of the position
    let blocks = BN.from(25100); // less than the max
    let positionAmount = BN.from("1000000000000000000"); // one eth
    let divisor = BN.from("10000000000000000");

    before(async function() {
      await policyManager.connect(governor).addProduct(product.address);
      expect(await policyManager.productIsActive(product.address)).to.equal(true);
    });
    it("can getQuote", async function() {
      let expectedPremium = positionAmount
        .mul(coverLimit)
        .mul(blocks)
        .mul(price)
        .div(divisor);
      let quote = BN.from(await product.getQuote(buyer.address, positionContract.address, coverLimit, blocks));
      expect(quote).to.equal(expectedPremium);
    });
    it("cannot buy policy to cover zero value position", async function() {
      await product.setPositionValue(0);
      await expect(product.connect(buyer).buyPolicy(buyer.address, positionContract.address, coverLimit, blocks)).to.be.revertedWith("zero position value");
    });
    it("cannot buy policy over global cover limit", async function() {
      let positionAmount2 = BN.from("10000000000000000000000"); // 10000 Ether in wei
      await product.setPositionValue(positionAmount2);
      await expect(product.connect(buyer).buyPolicy(buyer.address, positionContract.address, coverLimit, blocks)).to.be.revertedWith("max covered amount is reached");
    });
    it("cannot buy policy over user cover limit", async function() {
      let positionAmount2 = BN.from("100000000000000000000"); // 100 Ether in wei
      await product.setPositionValue(positionAmount2);
      await expect(product.connect(buyer).buyPolicy(buyer.address, positionContract.address, coverLimit, blocks)).to.be.revertedWith("over max cover single user");
    });
    it("cannot buy policy with insufficient payment", async function() {
      await product.setPositionValue(positionAmount);
      let quote = BN.from(await product.getQuote(buyer.address, positionContract.address, coverLimit, blocks));
      await expect(product.connect(buyer).buyPolicy(buyer.address, positionContract.address, coverLimit, blocks, { value: quote.sub(1) })).to.be.revertedWith(
        "insufficient payment or premium is zero"
      );
    });
    it("cannot buy policy under min period", async function() {
      let blocks2 = minPeriod2 - 1;
      let quote = BN.from(await product.getQuote(buyer.address, positionContract.address, coverLimit, blocks2));
      await expect(product.connect(buyer).buyPolicy(buyer.address, positionContract.address, coverLimit, blocks2, { value: quote })).to.be.revertedWith("invalid period");
    });
    it("cannot buy policy over max period", async function() {
      let blocks2 = maxPeriod2 + 1;
      let quote = BN.from(await product.getQuote(buyer.address, positionContract.address, coverLimit, blocks2));
      await expect(product.connect(buyer).buyPolicy(buyer.address, positionContract.address, coverLimit, blocks2, { value: quote })).to.be.revertedWith("invalid period");
    });
    it("cannot buy policy under cover limit", async function() {
      let coverLimit2 = 0;
      let quote = BN.from(await product.getQuote(buyer.address, positionContract.address, coverLimit2, blocks));
      await expect(product.connect(buyer).buyPolicy(buyer.address, positionContract.address, coverLimit2, blocks, { value: quote })).to.be.reverted;
    });
    it("cannot buy policy over cover limit", async function() {
      let coverLimit2 = 10001;
      let quote = BN.from(await product.getQuote(buyer.address, positionContract.address, coverLimit2, blocks));
      await expect(product.connect(buyer).buyPolicy(buyer.address, positionContract.address, coverLimit2, blocks, { value: quote })).to.be.revertedWith("invalid cover limit percentage");
    });
    it("cannot buy policy while paused", async function() {
      await product.connect(governor).setPaused(true);
      let quote = BN.from(await product.getQuote(buyer.address, positionContract.address, coverLimit, blocks));
      await expect(product.connect(buyer).buyPolicy(buyer.address, positionContract.address, coverLimit, blocks, { value: quote })).to.be.revertedWith("cannot buy when paused");
      await product.connect(governor).setPaused(false);
    });
    it("can buyPolicy", async function() {
      let quote = BN.from(await product.getQuote(buyer.address, positionContract.address, coverLimit, blocks));
      let tx = await product.connect(buyer).buyPolicy(buyer.address, positionContract.address, coverLimit, blocks, { value: quote });
      await expect(tx)
        .to.emit(product, "PolicyCreated")
        .withArgs(1);
    });
    it("returns overpayment from buy policy", async function() {
      let treasuryBalance1 = await provider.getBalance(treasury.address);
      let quote = BN.from(await product.getQuote(buyer.address, positionContract.address, coverLimit, blocks));
      let tx = await product.connect(buyer).buyPolicy(buyer.address, positionContract.address, coverLimit, blocks, { value: quote.add(100) });
      await expect(tx)
        .to.emit(product, "PolicyCreated")
        .withArgs(2);
      let treasuryBalance2 = await provider.getBalance(treasury.address);
      expect(treasuryBalance2.sub(treasuryBalance1)).to.equal(quote);
    });
  });

  describe("extendPolicy", function() {
    let policyID = BN.from(1);
    let blocks = BN.from(6450);
    let coverLimit = BN.from(5000);
    let quote: BN;
    before(async function() {
      quote = await product.connect(buyer).getQuote(buyer.address, positionContract.address, coverLimit, blocks);
    });

    it("cannot extend nonexistent policy", async function() {
      await expect(product.connect(buyer).extendPolicy(99, blocks, { value: quote })).to.be.revertedWith("query for nonexistent token");
    });
    it("cannot extend someone elses policy", async function() {
      await expect(product.connect(deployer).extendPolicy(policyID, blocks, { value: quote })).to.be.revertedWith("!policyholder");
    });
    it("cannot extend from a different product", async function() {
      await expect(product2.connect(buyer).extendPolicy(policyID, blocks, { value: quote })).to.be.revertedWith("wrong product");
    });
    it("cannot extend an expired policy", async function() {
      let expBlock = await policyManager.getPolicyExpirationBlock(policyID);
<<<<<<< HEAD
      await product.setPolicyExpiration(policyID, 100);
=======
      await product.setPolicyExpiration(policyID, 10);
>>>>>>> a547ff7a
      await expect(product.connect(buyer).extendPolicy(policyID, blocks, { value: quote })).to.be.revertedWith("policy is expired");
      await product.setPolicyExpiration(policyID, expBlock);
    });
    it("cannot extend by zero blocks", async function() {
<<<<<<< HEAD
      await expect(product.connect(buyer).extendPolicy(policyID, 0, { value: quote })).to.be.revertedWith("insufficient payment or premium is zero");
=======
      await expect(product.connect(buyer).extendPolicy(policyID, 0, { value: quote })).to.be.revertedWith("invalid block value");
>>>>>>> a547ff7a
    });
    it("cannot over extend policy", async function() {
      let blocks2 = maxPeriod2 + 1;
      let quote2 = await product.connect(buyer).getQuote(buyer.address, positionContract.address, coverLimit, blocks2);
      await expect(product.connect(buyer).extendPolicy(policyID, blocks2, { value: quote2 })).to.be.revertedWith("invalid period");
    });
    it("cannot extend policy with insufficient payment", async function() {
      await expect(product.connect(buyer).extendPolicy(policyID, blocks, { value: quote.sub(1) })).to.be.revertedWith("insufficient payment or premium is zero");
    });
    it("cannot extend policy while paused", async function() {
      await product.connect(governor).setPaused(true);
      await expect(product.connect(buyer).extendPolicy(policyID, blocks, { value: quote })).to.be.revertedWith("cannot extend when paused");
      await product.connect(governor).setPaused(false);
    });
    it("can extend policy", async function() {
      let tx = await product.connect(buyer).extendPolicy(policyID, blocks, { value: quote });
      await expect(tx)
        .to.emit(product, "PolicyExtended")
        .withArgs(policyID);
    });
    it("returns overpayment from extend policy", async function() {
      let treasuryBalance1 = await provider.getBalance(treasury.address);
      let policyID2 = BN.from(2);
      let tx = await product.connect(buyer).extendPolicy(policyID2, blocks, { value: quote.add(100) });
      await expect(tx)
        .to.emit(product, "PolicyExtended")
        .withArgs(policyID2);
      let treasuryBalance2 = await provider.getBalance(treasury.address);
      expect(treasuryBalance2.sub(treasuryBalance1)).to.equal(quote);
    });
  });

<<<<<<< HEAD
=======
  describe("updateCoverLimit", function() {
    let policyID = BN.from(1);
    let blocks = BN.from(6450);
    let coverLimit = BN.from(5000);
    let quote: BN;
    before(async function() {
      quote = await product.connect(buyer).getQuote(buyer.address, positionContract.address, coverLimit, blocks);
    });
    it("cannot update cover limit for  nonexistent policy", async function() {
      await expect(product.connect(buyer).updateCoverLimit(99, coverLimit, { value: quote })).to.be.revertedWith("query for nonexistent token");
    });
    it("cannot update cover limit for someone elses policy", async function() {
      await expect(product.connect(deployer).updateCoverLimit(policyID, coverLimit, { value: quote })).to.be.revertedWith("!policyholder");
    });
    it("cannot update cover limit for from a different product", async function() {
      await expect(product2.connect(buyer).updateCoverLimit(policyID, coverLimit, { value: quote })).to.be.revertedWith("wrong product");
    });
    it("cannot update cover limit for an expired policy", async function() {
      let expBlock = await policyManager.getPolicyExpirationBlock(policyID);
      await product.setPolicyExpiration(policyID, 10);
      await expect(product.connect(buyer).updateCoverLimit(policyID, coverLimit, { value: quote })).to.be.revertedWith("policy is expired");
      await product.setPolicyExpiration(policyID, expBlock);
    });
    it("cannot update cover limit under cover limit", async function() {
      let underCoverLimit = 0;
      let quote2 = BN.from(await product.getQuote(buyer.address, positionContract.address, underCoverLimit, blocks));
      await expect(product.connect(buyer).updateCoverLimit(policyID, underCoverLimit, { value: quote2 })).to.be.revertedWith("invalid cover limit percentage");
    });
    it("cannot update cover limit over cover limit", async function() {
      let overCoverLimit = 100001;
      let quote2 = BN.from(await product.getQuote(buyer.address, positionContract.address, overCoverLimit, blocks));
      await expect(product.connect(buyer).updateCoverLimit(policyID, overCoverLimit, { value: quote2 })).to.be.revertedWith("invalid cover limit percentage");
    });
    it("cannot update cover limit over user cover limit", async function() {
      let userMaxPositionAmount = BN.from("100000000000000000000"); // 100 Ether in wei
      await product.setPositionValue(userMaxPositionAmount);
      await expect(product.connect(buyer).updateCoverLimit(policyID, coverLimit, { value: quote })).to.be.revertedWith("over max cover single user");
    });
    it("can update cover limit", async function() {
      let positionAmount = BN.from("1000000000000000000"); // one eth
      await product.setPositionValue(positionAmount);
      let newCoverLimit = BN.from(6000);
      let quote2 = BN.from(await product.getQuote(buyer.address, positionContract.address, newCoverLimit, blocks));
      let tx = await product.connect(buyer).updateCoverLimit(policyID, newCoverLimit, { value: quote2 });
      await expect(tx)
        .to.emit(product, "PolicyUpdated")
        .withArgs(policyID);
    });
  });

  describe("updatePolicy", function() {
    let coverLimit = BN.from(5000); // cover 50% of the position
    let blocks = BN.from(25100); // less than the max
    let positionAmount = BN.from("1000000000000000000"); // one eth
    let coverAmount = coverLimit.mul(positionAmount).div(1e4);
    let policyID = BN.from(1);
    let quote: BN;
    before(async function() {
      await product.setPositionValue(positionAmount);
      quote = await product.connect(buyer).getQuote(buyer.address, positionContract.address, coverLimit, blocks);
    });
    it("cannot update nonexistent policy", async function() {
      await expect(product.connect(buyer).updatePolicy(99, coverAmount, blocks, { value: quote })).to.be.revertedWith("query for nonexistent token");
    });
    it("cannot update someone elses policy", async function() {
      await expect(product.connect(deployer).updatePolicy(policyID, coverAmount, blocks, { value: quote })).to.be.revertedWith("!policyholder");
    });
    it("cannot update from a different product", async function() {
      await expect(product2.connect(buyer).updatePolicy(policyID, coverAmount, blocks, { value: quote })).to.be.revertedWith("wrong product");
    });
    it("cannot update an expired policy", async function() {
      let expBlock = await policyManager.getPolicyExpirationBlock(policyID);
      await product.setPolicyExpiration(policyID, 10);
      await expect(product.connect(buyer).updatePolicy(policyID, coverAmount, blocks, { value: quote })).to.be.revertedWith("policy is expired");
      await product.setPolicyExpiration(policyID, expBlock);
    });
    it("cannot update an over extend policy", async function() {
      let blocks2 = maxPeriod2 + 1;
      let quote2 = await product.connect(buyer).getQuote(buyer.address, positionContract.address, coverLimit, blocks2);
      await expect(product.connect(buyer).updatePolicy(policyID, coverAmount, blocks2, { value: quote2 })).to.be.revertedWith("invalid period");
    });
    it("cannot update policy with insufficient payment", async function() {
      await expect(product.connect(buyer).updatePolicy(policyID, coverAmount, blocks, { value: BN.from(0) })).to.be.revertedWith("insufficient payment");
    });
    it("cannot update policy with invalid cover amount", async function() {
      await expect(product.connect(buyer).updatePolicy(policyID, 0, blocks, { value: quote })).to.be.revertedWith("invalid cover amount");
    });
    it("cannot update policy for zero position amount", async function() {
      await product.setPositionValue(BN.from(0));
      await expect(product.connect(buyer).updatePolicy(policyID, coverAmount, blocks, { value: quote })).to.be.revertedWith("invalid cover amount");
      await product.setPositionValue(positionAmount);
    });
    it("cannot update policy with refund amount > manage fee", async function() {
      let newCoverLimit = BN.from(1000);
      let newCoverAmount = newCoverLimit.mul(positionAmount).div(1e4);
      await expect(product.connect(buyer).updatePolicy(policyID, newCoverAmount, blocks, { value: quote })).to.be.revertedWith("refund amount > manage fee");
    });
    it("can update policy with both new cover amount and extension", async function() {
      await product.setPositionValue(positionAmount);
      let newCoverLimit = BN.from(6000);
      let newCoverAmount = newCoverLimit.mul(positionAmount).div(1e4);
      let prevExpirationBlock = await policyManager.getPolicyExpirationBlock(policyID);
      let quote2 = await product.getQuote(buyer.address, positionContract.address, newCoverLimit, threeDays);
      let tx = await product.connect(buyer).updatePolicy(policyID, newCoverAmount, threeDays, { value: quote2 });
      let expirationBlock = await policyManager.getPolicyExpirationBlock(policyID);
      let coverAmount = await policyManager.getPolicyCoverAmount(policyID);
      await expect(tx)
        .to.emit(product, "PolicyUpdated")
        .withArgs(policyID);
      await expect(prevExpirationBlock.add(threeDays)).to.equal(expirationBlock);
      await expect(coverAmount).to.equal(newCoverAmount);
    });
    it("returns overpayment from update policy", async function() {
      await product.setPositionValue(positionAmount);
      let treasuryBalance1 = await provider.getBalance(treasury.address);
      let policyID2 = BN.from(2);
      let newCoverLimit = BN.from(6000);
      let newCoverAmount = newCoverLimit.mul(positionAmount).div(1e4);
      let blockNumber = BN.from(await provider.getBlockNumber()).add(1);
      let prevExpirationBlock = await policyManager.getPolicyExpirationBlock(policyID2);
      let prevCoverAmount = await policyManager.getPolicyCoverAmount(policyID2);
      let prevPrice = await policyManager.getPolicyPrice(policyID2);

      // calculate new premium
      let remainingBlocks = prevExpirationBlock.add(threeDays).sub(blockNumber);
      let newPremium = newCoverAmount
        .mul(remainingBlocks)
        .mul(price2)
        .div(1e12);

      // calculate paid premium
      let previousRemainingBlocks = prevExpirationBlock.sub(blockNumber);
      let paidPremium = prevCoverAmount
        .mul(previousRemainingBlocks)
        .mul(prevPrice)
        .div(1e12);

      // premium
      let premium = newPremium.sub(paidPremium);
      let tx = await product.connect(buyer).updatePolicy(policyID2, newCoverAmount, threeDays, { value: premium.add(100) });
      await expect(tx)
        .to.emit(product, "PolicyUpdated")
        .withArgs(policyID2);
      let treasuryBalance2 = await provider.getBalance(treasury.address);
      expect(treasuryBalance2.sub(treasuryBalance1)).to.equal(premium);
    });
  });

>>>>>>> a547ff7a
  describe("cancelPolicy", function() {
    let policyID = BN.from(1);
    //let blocks = BN.from(6450);
    //let coverLimit = BN.from(5000);
    //let quote: BN;
    //before(async function() {
    //quote = await product.connect(buyer).getQuote(buyer.address, positionContract.address, coverLimit, blocks);
    //})

    it("cannot cancel nonexistent policy", async function() {
      await expect(product.connect(buyer).cancelPolicy(99)).to.be.revertedWith("query for nonexistent token");
    });
    it("cannot cancel someone elses policy", async function() {
      await expect(product.connect(deployer).cancelPolicy(policyID)).to.be.revertedWith("!policyholder");
    });
    it("cannot cancel from a different product", async function() {
      await expect(product2.connect(buyer).cancelPolicy(policyID)).to.be.revertedWith("wrong product");
    });
    it("cannot refund negative amount", async function() {
      await expect(product.connect(buyer).cancelPolicy(policyID)).to.be.revertedWith("refund amount less than cancelation fee");
    });
    it("refunds proper amount", async function() {
      //let quote = BN.from(await product.getQuote(buyer.address, positionContract.address, 1, minPeriod2));
      await product.connect(governor).setManageFee(manageFee1);
      let info = await policyManager.getPolicyInfo(policyID);
      let block = await provider.getBlockNumber();
      let balance1 = await buyer.getBalance();
      let expectedRefund = info.expirationBlock
        .sub(block + 1)
        .mul(info.price)
        .mul(info.coverAmount)
        .div(1e12)
        .sub(manageFee1);
      let tx = await product.connect(buyer).cancelPolicy(policyID);
      let receipt = await tx.wait();
      let gasCost = receipt.gasUsed.mul(tx.gasPrice || 0);
      let balance2 = await buyer.getBalance();
      let actualRefund = balance2.add(gasCost).sub(balance1);
      expect(actualRefund).to.equal(expectedRefund);
    });
  });

  describe("paclas signers", function() {
    it("non governance cannot add signers", async function() {
      await expect(product.connect(buyer).addSigner(buyer.address)).to.be.revertedWith("!governance");
    });
    it("can add signers", async function() {
      expect(await product.isAuthorizedSigner(governor.address)).to.equal(false);
      let tx = await product.connect(governor).addSigner(governor.address);
      await expect(tx)
        .to.emit(product, "SignerAdded")
        .withArgs(governor.address);
      expect(await product.isAuthorizedSigner(governor.address)).to.equal(true);
    });
    it("non governance cannot remove signers", async function() {
      await expect(product.connect(buyer).removeSigner(buyer.address)).to.be.revertedWith("!governance");
    });
    it("can remove signers", async function() {
      expect(await product.isAuthorizedSigner(governor.address)).to.equal(true);
      let tx = await product.connect(governor).removeSigner(governor.address);
      await expect(tx)
        .to.emit(product, "SignerRemoved")
        .withArgs(governor.address);
      expect(await product.isAuthorizedSigner(governor.address)).to.equal(false);
      await product.connect(governor).addSigner(governor.address);
    });
  });

  describe("active cover amount", function() {
    let product3: MockProduct;
    before(async function() {
      product3 = (await deployContract(deployer, artifacts.MockProduct, [
        deployer.address,
        mockPolicyManager.address,
        registry.address,
        ONE_SPLIT_VIEW, // this is for the coveredPlatform
        maxCoverAmount1,
        maxCoverPerUser1,
        minPeriod1,
        maxPeriod1,
        manageFee1,
        price1,
        quoter1.address,
      ])) as MockProduct;
    });
    it("starts at zero", async function() {
      expect(await product3.activeCoverAmount()).to.equal(0);
    });
    it("cannot update by non policy manager", async function() {
      await expect(product3.connect(deployer).updateActiveCoverAmount(1)).to.be.revertedWith("!policymanager");
    });
    it("can update", async function() {
      await product3.connect(mockPolicyManager).updateActiveCoverAmount(3);
      expect(await product3.activeCoverAmount()).to.equal(3);
      await product3.connect(mockPolicyManager).updateActiveCoverAmount(5);
      expect(await product3.activeCoverAmount()).to.equal(8);
      await product3.connect(mockPolicyManager).updateActiveCoverAmount(-6);
      expect(await product3.activeCoverAmount()).to.equal(2);
    });
    it("cannot be negative", async function() {
      await expect(product3.connect(mockPolicyManager).updateActiveCoverAmount(-7)).to.be.reverted;
    });
  });
});<|MERGE_RESOLUTION|>--- conflicted
+++ resolved
@@ -54,7 +54,6 @@
     // deploy manual exchange quoter
     quoter2 = (await deployContract(deployer, artifacts.ExchangeQuoterManual, [deployer.address])) as ExchangeQuoterManual;
     await quoter2.setRates(
-<<<<<<< HEAD
       [
         "0xeeeeeeeeeeeeeeeeeeeeeeeeeeeeeeeeeeeeeeee",
         "0x89d24a6b4ccb1b6faa2625fe562bdd9a23260359",
@@ -71,24 +70,6 @@
         "0xa0b86991c6218b36c1d19d4a2e9eb0ce3606eb48",
       ],
       [
-=======
-      [
-        "0xeeeeeeeeeeeeeeeeeeeeeeeeeeeeeeeeeeeeeeee",
-        "0x89d24a6b4ccb1b6faa2625fe562bdd9a23260359",
-        "0xc00e94cb662c3520282e6f5717214004a7f26888",
-        "0x1f9840a85d5af5bf1d1762f925bdaddc4201f984",
-        "0x514910771af9ca656af840dff83e8264ecf986ca",
-        "0x2260fac5e5542a773aa44fbcfedf7c193bc2c599",
-        "0xdac17f958d2ee523a2206206994597c13d831ec7",
-        "0x1985365e9f78359a9b6ad760e32412f4a445e862",
-        "0x0d8775f648430679a709e98d2b0cb6250d2887ef",
-        "0xe41d2489571d322189246dafa5ebde1f4699f498",
-        "0x0000000000085d4780b73119b644ae5ecd22b376",
-        "0x6b175474e89094c44da98b954eedeac495271d0f",
-        "0xa0b86991c6218b36c1d19d4a2e9eb0ce3606eb48",
-      ],
-      [
->>>>>>> a547ff7a
         "1000000000000000000",
         "5214879005539865",
         "131044789678131649",
@@ -108,13 +89,8 @@
     // deploy weth
     weth = (await deployContract(deployer, artifacts.WETH)) as Weth9;
 
-<<<<<<< HEAD
     let registryContract = await ethers.getContractFactory("Registry");
     registry = (await upgrades.deployProxy(registryContract, [deployer.address], { kind: "uups" })) as Registry;
-=======
-    // deploy registry contract
-    registry = (await deployContract(deployer, artifacts.Registry, [deployer.address])) as Registry;
->>>>>>> a547ff7a
 
     // deploy vault
     vault = (await deployContract(deployer, artifacts.Vault, [deployer.address, registry.address, weth.address])) as Vault;
@@ -413,20 +389,12 @@
     });
     it("cannot extend an expired policy", async function() {
       let expBlock = await policyManager.getPolicyExpirationBlock(policyID);
-<<<<<<< HEAD
-      await product.setPolicyExpiration(policyID, 100);
-=======
       await product.setPolicyExpiration(policyID, 10);
->>>>>>> a547ff7a
       await expect(product.connect(buyer).extendPolicy(policyID, blocks, { value: quote })).to.be.revertedWith("policy is expired");
       await product.setPolicyExpiration(policyID, expBlock);
     });
     it("cannot extend by zero blocks", async function() {
-<<<<<<< HEAD
-      await expect(product.connect(buyer).extendPolicy(policyID, 0, { value: quote })).to.be.revertedWith("insufficient payment or premium is zero");
-=======
       await expect(product.connect(buyer).extendPolicy(policyID, 0, { value: quote })).to.be.revertedWith("invalid block value");
->>>>>>> a547ff7a
     });
     it("cannot over extend policy", async function() {
       let blocks2 = maxPeriod2 + 1;
@@ -459,8 +427,6 @@
     });
   });
 
-<<<<<<< HEAD
-=======
   describe("updateCoverLimit", function() {
     let policyID = BN.from(1);
     let blocks = BN.from(6450);
@@ -609,7 +575,6 @@
     });
   });
 
->>>>>>> a547ff7a
   describe("cancelPolicy", function() {
     let policyID = BN.from(1);
     //let blocks = BN.from(6450);
